--- conflicted
+++ resolved
@@ -380,11 +380,7 @@
     ELSE
        !! Setup Involves Just The Root Opening And Reading Parameter Data
        CALL StartTimer("MPI Read Text")
-<<<<<<< HEAD
-       bytes_per_character = c_sizeof(temp_char)
-=======
        CALL MPI_Type_size(MPI_CHARACTER, bytes_per_character, ierr)
->>>>>>> 40b80e27
        IF (IsRoot(process_grid_in)) THEN
           header_length = 0
           local_file_handler = 16
@@ -721,13 +717,8 @@
   CALL MergeMatrixLocalBlocks(this, merged_local_data)
 
   !! Determine Write Location
-<<<<<<< HEAD
-  bytes_per_int = c_sizeof(temp_int)
-  bytes_per_data = c_sizeof(temp_data)
-=======
   CALL MPI_Type_size(MPINTINTEGER, bytes_per_int, ierr)
   CALL MPI_Type_extent(triplet_mpi_type, bytes_per_entry, ierr)
->>>>>>> 40b80e27
   header_size = bytes_per_int*4
   ALLOCATE(local_values_buffer(this%process_grid%slice_size))
   CALL MPI_Allgather(SIZE(merged_local_data%values), 1, MPINTINTEGER,&
@@ -809,13 +800,8 @@
   CALL MergeMatrixLocalBlocks(this, merged_local_data)
 
   !! Determine Write Location
-<<<<<<< HEAD
-  bytes_per_int = c_sizeof(temp_int)
-  bytes_per_data = c_sizeof(temp_data)
-=======
   CALL MPI_Type_size(MPINTINTEGER, bytes_per_int, ierr)
   CALL MPI_Type_extent(triplet_mpi_type, bytes_per_entry, ierr)
->>>>>>> 40b80e27
   header_size = bytes_per_int*4
   ALLOCATE(local_values_buffer(this%process_grid%slice_size))
   CALL MPI_Allgather(SIZE(merged_local_data%values), 1, MPINTINTEGER,&
@@ -922,11 +908,7 @@
   !! Merge all the local data
   CALL MergeMatrixLocalBlocks(this, merged_local_data)
 
-<<<<<<< HEAD
-  bytes_per_character = c_sizeof(temp_char)
-=======
   CALL MPI_Type_size(MPI_CHARACTER, bytes_per_character, ierr)
->>>>>>> 40b80e27
 
   !! Create the matrix size line
   NEW_LINE_LENGTH = LEN(new_line('A'))
@@ -1057,11 +1039,7 @@
   !! Merge all the local data
   CALL MergeMatrixLocalBlocks(this, merged_local_data)
 
-<<<<<<< HEAD
-  bytes_per_character = c_sizeof(temp_char)
-=======
   CALL MPI_Type_size(MPI_CHARACTER, bytes_per_character, ierr)
->>>>>>> 40b80e27
 
   !! Create the matrix size line
   NEW_LINE_LENGTH = LEN(new_line('A'))
