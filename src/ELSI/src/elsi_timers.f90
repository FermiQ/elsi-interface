--- conflicted
+++ resolved
@@ -1,426 +1,422 @@
-! Copyright (c) 2015-2017, the ELSI team. All rights reserved.
-!
-! Redistribution and use in source and binary forms, with or without
-! modification, are permitted provided that the following conditions are met:
-!
-!  * Redistributions of source code must retain the above copyright notice,
-!    this list of conditions and the following disclaimer.
-!
-!  * Redistributions in binary form must reproduce the above copyright notice,
-!    this list of conditions and the following disclaimer in the documentation
-!    and/or other materials provided with the distribution.
-!
-!  * Neither the name of the "ELectronic Structure Infrastructure" project nor
-!    the names of its contributors may be used to endorse or promote products
-!    derived from this software without specific prior written permission.
-!
-! THIS SOFTWARE IS PROVIDED BY THE COPYRIGHT HOLDERS AND CONTRIBUTORS "AS IS"
-! AND ANY EXPRESS OR IMPLIED WARRANTIES, INCLUDING, BUT NOT LIMITED TO, THE
-! IMPLIED WARRANTIES OF MERCHANTABILITY AND FITNESS FOR A PARTICULAR PURPOSE
-! ARE DISCLAIMED. IN NO EVENT SHALL COPYRIGHT HOLDER BE LIABLE FOR ANY DIRECT,
-! INDIRECT, INCIDENTAL, SPECIAL, EXEMPLARY, OR CONSEQUENTIAL DAMAGES (INCLUDING,
-! BUT NOT LIMITED TO, PROCUREMENT OF SUBSTITUTE GOODS OR SERVICES; LOSS OF USE,
-! DATA, OR PROFITS; OR BUSINESS INTERRUPTION) HOWEVER CAUSED AND ON ANY THEORY
-! OF LIABILITY, WHETHER IN CONTRACT, STRICT LIABILITY, OR TORT (INCLUDING
-! NEGLIGENCE OR OTHERWISE) ARISING IN ANY WAY OUT OF THE USE OF THIS SOFTWARE,
-! EVEN IF ADVISED OF THE POSSIBILITY OF SUCH DAMAGE.
-
-!>
-!! This module provides timers for ELSI.
-!!
-
-module ELSI_TIMERS
-
-<<<<<<< HEAD
-   use elsi_precision, only : dp
-   use elsi_constants, only : ELPA, LIBOMM, PEXSI, CHESS, SIPS
-=======
->>>>>>> 94032cf9
-   use iso_c_binding
-   use ELSI_PRECISION, only : dp
-   use ELSI_DIMENSIONS
-   use ELSI_UTILS
-
-   implicit none
-   private
-
-   real(kind=dp) :: t_generalized_evp
-   real(kind=dp) :: t_generalized_evp_start
-   real(kind=dp) :: t_redistribution
-   real(kind=dp) :: t_redistribution_start
-   real(kind=dp) :: t_transform_evp
-   real(kind=dp) :: t_transform_evp_start
-   real(kind=dp) :: t_back_transform_ev
-   real(kind=dp) :: t_back_transform_ev_start
-   real(kind=dp) :: t_singularity_check
-   real(kind=dp) :: t_singularity_check_start
-   real(kind=dp) :: t_standard_evp
-   real(kind=dp) :: t_standard_evp_start
-   real(kind=dp) :: t_density_matrix
-   real(kind=dp) :: t_density_matrix_start
-   real(kind=dp) :: t_cholesky
-   real(kind=dp) :: t_cholesky_start
-
-   integer :: clock_rate
-   integer :: clock_max
-
-   public :: elsi_init_timers
-   public :: elsi_final_print
-   public :: elsi_start_generalized_evp_time
-   public :: elsi_stop_generalized_evp_time
-   public :: elsi_start_redistribution_time
-   public :: elsi_stop_redistribution_time
-   public :: elsi_start_transform_evp_time
-   public :: elsi_stop_transform_evp_time
-   public :: elsi_start_back_transform_ev_time
-   public :: elsi_stop_back_transform_ev_time
-   public :: elsi_start_singularity_check_time
-   public :: elsi_stop_singularity_check_time
-   public :: elsi_start_standard_evp_time
-   public :: elsi_stop_standard_evp_time
-   public :: elsi_start_density_matrix_time
-   public :: elsi_stop_density_matrix_time
-   public :: elsi_start_cholesky_time
-   public :: elsi_stop_cholesky_time
-
-contains
-
-!>
-!! This routine sets all timers to zero.
-!!
-subroutine elsi_init_timers()
-
-   implicit none
-
-   integer :: initial_time
-
-   t_generalized_evp         = 0.0_dp
-   t_generalized_evp_start   = 0.0_dp
-   t_redistribution          = 0.0_dp
-   t_redistribution_start    = 0.0_dp
-   t_transform_evp           = 0.0_dp
-   t_transform_evp_start     = 0.0_dp
-   t_back_transform_ev       = 0.0_dp
-   t_back_transform_ev_start = 0.0_dp
-   t_singularity_check       = 0.0_dp
-   t_singularity_check_start = 0.0_dp
-   t_standard_evp            = 0.0_dp
-   t_standard_evp_start      = 0.0_dp
-   t_density_matrix          = 0.0_dp
-   t_density_matrix_start    = 0.0_dp
-   t_cholesky                = 0.0_dp
-   t_cholesky_start          = 0.0_dp
-
-   call system_clock(initial_time,clock_rate,clock_max)
-
-end subroutine
-
-!>
-!! This routine prints a final output.
-!!
-subroutine elsi_final_print()
-
-   implicit none
-
-   real(kind=dp)  :: sparsity
-   integer :: i_proc
-
-   if(print_info) then
-      if(myid == 0) then
-         write(*,"('  |-----------------------------------------')")
-         write(*,"('  | Final ELSI Output:')")
-         write(*,"('  |-----------------------------------------')")
-         write(*,"('  | Eigenvalue problem size : ',I13)") n_g_size
-         if(method == PEXSI) then
-            write(*,"('  | Non zero elements       : ',I13)") nnz_g
-            sparsity = 1.0_dp-(1.0_dp*nnz_g/n_g_size)/n_g_size
-            write(*,"('  | Sparsity                : ',F13.3)") sparsity
-         endif
-         write(*,"('  | Number of electrons     : ',F13.1)") n_electrons
-         write(*,"('  | Number of states        : ',I13)") n_states
-         if(method == ELPA) then
-            write(*,"('  | Method                  : ',A13)") "ELPA"
-         elseif(method == LIBOMM) then
-            write(*,"('  | Method                  : ',A13)") "libOMM"
-         elseif(method == PEXSI) then
-            write(*,"('  | Method                  : ',A13)") "PEXSI"
-         elseif(method == CHESS) then
-            write(*,"('  | Method                  : ',A13)") "CheSS"
-         elseif(method == SIPS) then
-            write(*,"('  | Method                  : ',A13)") "SIPs"
-         endif
-         write(*,"('  |-----------------------------------------')")
-         write(*,"('  | ELSI Project (c)  elsi-interchange.org')")
-         write(*,"('  |-----------------------------------------')")
-      endif
-   endif
-
-end subroutine
-
-!>
-!! This routine gets the current wallclock time.
-!!
-subroutine elsi_get_time(wtime)
-
-   implicit none
-   real(kind=dp), intent(out) :: wtime
- 
-   integer :: tics
-
-   call system_clock(tics)
-
-   wtime = 1.0_dp*tics/clock_rate
-
-end subroutine
-
-!>
-!! This routine starts generalized_evp timer.
-!!
-subroutine elsi_start_generalized_evp_time()
-
-   implicit none
-   
-   call elsi_get_time(t_generalized_evp_start)
-
-end subroutine
-
-!>
-!! This routine ends generalized_evp timer.
-!!
-subroutine elsi_stop_generalized_evp_time()
-
-   implicit none
-
-   real(kind=dp) :: stop_time
-   character*200 :: info_str
-
-   call elsi_get_time(stop_time)
-   t_generalized_evp = stop_time-t_generalized_evp_start
-
-   if(method == SIPS) then
-      write(info_str,"('  Finished solving generalized eigenproblem')")
-      call elsi_statement_print(info_str)
-      write(info_str,"('  | Time :',F10.3,' s')") t_generalized_evp
-      call elsi_statement_print(info_str)
-   endif
-
-end subroutine
-
-!>
-!! This routine starts density_matrix timer.
-!!
-subroutine elsi_start_density_matrix_time()
-
-   implicit none
-
-   call elsi_get_time(t_density_matrix_start)
-
-end subroutine
-
-!>
-!! This routine ends density_matrix timer.
-!!
-subroutine elsi_stop_density_matrix_time()
-
-   implicit none
-
-   real(kind=dp) :: stop_time
-   character*200 :: info_str
-
-   call elsi_get_time(stop_time)
-   t_density_matrix = stop_time-t_density_matrix_start
-
-   write(info_str,"('  Finished density matrix calculation')")
-   call elsi_statement_print(info_str)
-   write(info_str,"('  | Time :',F10.3,' s')") t_density_matrix
-   call elsi_statement_print(info_str)
-
-end subroutine
-
-!>
-!! This routine starts redistribution timer.
-!!
-subroutine elsi_start_redistribution_time()
-
-   implicit none
-   
-   call elsi_get_time(t_redistribution_start)
-
-end subroutine
-
-!>
-!! This routine ends redistribution timer.
-!!
-subroutine elsi_stop_redistribution_time()
-
-   implicit none
-
-   real(kind=dp) :: stop_time
-   character*200 :: info_str
-
-   call elsi_get_time(stop_time)
-   t_redistribution = stop_time-t_redistribution_start
-
-   write(info_str,"('  Finished matrix redistribution')")
-   call elsi_statement_print(info_str)
-   write(info_str,"('  | Time :',F10.3,' s')") t_redistribution
-   call elsi_statement_print(info_str)
-
-end subroutine
-
-!>
-!! This routine starts transform_evp timer.
-!!
-subroutine elsi_start_transform_evp_time()
-
-   implicit none
-
-   call elsi_get_time(t_transform_evp_start)
-
-end subroutine
-
-!>
-!! This routine ends transform_evp timer.
-!!
-subroutine elsi_stop_transform_evp_time()
-
-   implicit none
-
-   real(kind=dp) :: stop_time
-   character*200 :: info_str
-
-   call elsi_get_time(stop_time)
-   t_transform_evp = stop_time-t_transform_evp_start
-
-   write(info_str,"('  Finished transformation to standard eigenproblem')")
-   call elsi_statement_print(info_str)
-   write(info_str,"('  | Time :',F10.3,' s')") t_transform_evp
-   call elsi_statement_print(info_str)
-
-end subroutine
-
-!>
-!! This routine starts back_transform_ev timer.
-!!
-subroutine elsi_start_back_transform_ev_time()
-
-   implicit none
-
-   call elsi_get_time(t_back_transform_ev_start)
-
-end subroutine
-
-!>
-!! This routine ends back_transform_ev timer.
-!!
-subroutine elsi_stop_back_transform_ev_time()
-
-   implicit none
-
-   real(kind=dp) :: stop_time
-   character*200 :: info_str
-
-   call elsi_get_time(stop_time)
-   t_back_transform_ev = stop_time-t_back_transform_ev_start
-
-   write(info_str,"('  Finished back-transformation of eigenvectors')")
-   call elsi_statement_print(info_str)
-   write(info_str,"('  | Time :',F10.3,' s')") t_back_transform_ev
-   call elsi_statement_print(info_str)
-
-end subroutine
-
-!>
-!! This routine starts singularity_check timer.
-!!
-subroutine elsi_start_singularity_check_time()
-
-   implicit none
-
-   call elsi_get_time(t_singularity_check_start)
-
-end subroutine
-
-!>
-!! This routine ends singularity_check timer.
-!!
-subroutine elsi_stop_singularity_check_time()
-
-   implicit none
-
-   real(kind=dp) :: stop_time
-   character*200 :: info_str
-
-   call elsi_get_time(stop_time)
-   t_singularity_check = stop_time-t_singularity_check_start
-
-   write(info_str,"('  Finished singularity check of overlap matrix')")
-   call elsi_statement_print(info_str)
-   write(info_str,"('  | Time :',F10.3,' s')") t_singularity_check
-   call elsi_statement_print(info_str)
-
-end subroutine
-
-!>
-!! This routine starts standard_evp timer.
-!!
-subroutine elsi_start_standard_evp_time()
-
-   implicit none
-
-   call elsi_get_time(t_standard_evp_start)
-
-end subroutine
-
-!>
-!! This routine ends standard_evp timer.
-!!
-subroutine elsi_stop_standard_evp_time()
-
-   implicit none
-
-   real(kind=dp) :: stop_time
-   character*200 :: info_str
-
-   call elsi_get_time(stop_time)
-   t_standard_evp = stop_time-t_standard_evp_start
-
-   write(info_str,"('  Finished solving standard eigenproblem')")
-   call elsi_statement_print(info_str)
-   write(info_str,"('  | Time :',F10.3,' s')") t_standard_evp
-   call elsi_statement_print(info_str)
-
-end subroutine
-
-!>
-!! This routine starts cholesky timer.
-!!
-subroutine elsi_start_cholesky_time()
-
-   implicit none
-
-   call elsi_get_time(t_cholesky_start)
-
-end subroutine
-
-!>
-!! This routine ends cholesky timer.
-!!
-subroutine elsi_stop_cholesky_time()
-
-   implicit none
-
-   real(kind=dp) :: stop_time
-   character*200 :: info_str
-
-   call elsi_get_time(stop_time)
-   t_cholesky = stop_time-t_cholesky_start
-
-   write(info_str,"('  Finished Cholesky decomposition')")
-   call elsi_statement_print(info_str)
-   write(info_str,"('  | Time :',F10.3,' s')") t_cholesky
-   call elsi_statement_print(info_str)
-
-end subroutine
-
-end module ELSI_TIMERS
+! Copyright (c) 2015-2017, the ELSI team. All rights reserved.
+!
+! Redistribution and use in source and binary forms, with or without
+! modification, are permitted provided that the following conditions are met:
+!
+!  * Redistributions of source code must retain the above copyright notice,
+!    this list of conditions and the following disclaimer.
+!
+!  * Redistributions in binary form must reproduce the above copyright notice,
+!    this list of conditions and the following disclaimer in the documentation
+!    and/or other materials provided with the distribution.
+!
+!  * Neither the name of the "ELectronic Structure Infrastructure" project nor
+!    the names of its contributors may be used to endorse or promote products
+!    derived from this software without specific prior written permission.
+!
+! THIS SOFTWARE IS PROVIDED BY THE COPYRIGHT HOLDERS AND CONTRIBUTORS "AS IS"
+! AND ANY EXPRESS OR IMPLIED WARRANTIES, INCLUDING, BUT NOT LIMITED TO, THE
+! IMPLIED WARRANTIES OF MERCHANTABILITY AND FITNESS FOR A PARTICULAR PURPOSE
+! ARE DISCLAIMED. IN NO EVENT SHALL COPYRIGHT HOLDER BE LIABLE FOR ANY DIRECT,
+! INDIRECT, INCIDENTAL, SPECIAL, EXEMPLARY, OR CONSEQUENTIAL DAMAGES (INCLUDING,
+! BUT NOT LIMITED TO, PROCUREMENT OF SUBSTITUTE GOODS OR SERVICES; LOSS OF USE,
+! DATA, OR PROFITS; OR BUSINESS INTERRUPTION) HOWEVER CAUSED AND ON ANY THEORY
+! OF LIABILITY, WHETHER IN CONTRACT, STRICT LIABILITY, OR TORT (INCLUDING
+! NEGLIGENCE OR OTHERWISE) ARISING IN ANY WAY OUT OF THE USE OF THIS SOFTWARE,
+! EVEN IF ADVISED OF THE POSSIBILITY OF SUCH DAMAGE.
+
+!>
+!! This module provides timers for ELSI.
+!!
+
+module ELSI_TIMERS
+
+   use iso_c_binding
+   use ELSI_PRECISION, only : dp
+   use ELSI_CONSTANTS, only : ELPA, LIBOMM, PEXSI, CHESS, SIPS
+   use ELSI_DIMENSIONS
+   use ELSI_UTILS
+
+   implicit none
+   private
+
+   real(kind=dp) :: t_generalized_evp
+   real(kind=dp) :: t_generalized_evp_start
+   real(kind=dp) :: t_redistribution
+   real(kind=dp) :: t_redistribution_start
+   real(kind=dp) :: t_transform_evp
+   real(kind=dp) :: t_transform_evp_start
+   real(kind=dp) :: t_back_transform_ev
+   real(kind=dp) :: t_back_transform_ev_start
+   real(kind=dp) :: t_singularity_check
+   real(kind=dp) :: t_singularity_check_start
+   real(kind=dp) :: t_standard_evp
+   real(kind=dp) :: t_standard_evp_start
+   real(kind=dp) :: t_density_matrix
+   real(kind=dp) :: t_density_matrix_start
+   real(kind=dp) :: t_cholesky
+   real(kind=dp) :: t_cholesky_start
+
+   integer :: clock_rate
+   integer :: clock_max
+
+   public :: elsi_init_timers
+   public :: elsi_final_print
+   public :: elsi_start_generalized_evp_time
+   public :: elsi_stop_generalized_evp_time
+   public :: elsi_start_redistribution_time
+   public :: elsi_stop_redistribution_time
+   public :: elsi_start_transform_evp_time
+   public :: elsi_stop_transform_evp_time
+   public :: elsi_start_back_transform_ev_time
+   public :: elsi_stop_back_transform_ev_time
+   public :: elsi_start_singularity_check_time
+   public :: elsi_stop_singularity_check_time
+   public :: elsi_start_standard_evp_time
+   public :: elsi_stop_standard_evp_time
+   public :: elsi_start_density_matrix_time
+   public :: elsi_stop_density_matrix_time
+   public :: elsi_start_cholesky_time
+   public :: elsi_stop_cholesky_time
+
+contains
+
+!>
+!! This routine sets all timers to zero.
+!!
+subroutine elsi_init_timers()
+
+   implicit none
+
+   integer :: initial_time
+
+   t_generalized_evp         = 0.0_dp
+   t_generalized_evp_start   = 0.0_dp
+   t_redistribution          = 0.0_dp
+   t_redistribution_start    = 0.0_dp
+   t_transform_evp           = 0.0_dp
+   t_transform_evp_start     = 0.0_dp
+   t_back_transform_ev       = 0.0_dp
+   t_back_transform_ev_start = 0.0_dp
+   t_singularity_check       = 0.0_dp
+   t_singularity_check_start = 0.0_dp
+   t_standard_evp            = 0.0_dp
+   t_standard_evp_start      = 0.0_dp
+   t_density_matrix          = 0.0_dp
+   t_density_matrix_start    = 0.0_dp
+   t_cholesky                = 0.0_dp
+   t_cholesky_start          = 0.0_dp
+
+   call system_clock(initial_time,clock_rate,clock_max)
+
+end subroutine
+
+!>
+!! This routine prints a final output.
+!!
+subroutine elsi_final_print()
+
+   implicit none
+
+   real(kind=dp)  :: sparsity
+   integer :: i_proc
+
+   if(print_info) then
+      if(myid == 0) then
+         write(*,"('  |-----------------------------------------')")
+         write(*,"('  | Final ELSI Output:')")
+         write(*,"('  |-----------------------------------------')")
+         write(*,"('  | Eigenvalue problem size : ',I13)") n_g_size
+         if(method == PEXSI) then
+            write(*,"('  | Non zero elements       : ',I13)") nnz_g
+            sparsity = 1.0_dp-(1.0_dp*nnz_g/n_g_size)/n_g_size
+            write(*,"('  | Sparsity                : ',F13.3)") sparsity
+         endif
+         write(*,"('  | Number of electrons     : ',F13.1)") n_electrons
+         write(*,"('  | Number of states        : ',I13)") n_states
+         if(method == ELPA) then
+            write(*,"('  | Method                  : ',A13)") "ELPA"
+         elseif(method == LIBOMM) then
+            write(*,"('  | Method                  : ',A13)") "libOMM"
+         elseif(method == PEXSI) then
+            write(*,"('  | Method                  : ',A13)") "PEXSI"
+         elseif(method == CHESS) then
+            write(*,"('  | Method                  : ',A13)") "CheSS"
+         elseif(method == SIPS) then
+            write(*,"('  | Method                  : ',A13)") "SIPs"
+         endif
+         write(*,"('  |-----------------------------------------')")
+         write(*,"('  | ELSI Project (c)  elsi-interchange.org')")
+         write(*,"('  |-----------------------------------------')")
+      endif
+   endif
+
+end subroutine
+
+!>
+!! This routine gets the current wallclock time.
+!!
+subroutine elsi_get_time(wtime)
+
+   implicit none
+   real(kind=dp), intent(out) :: wtime
+ 
+   integer :: tics
+
+   call system_clock(tics)
+
+   wtime = 1.0_dp*tics/clock_rate
+
+end subroutine
+
+!>
+!! This routine starts generalized_evp timer.
+!!
+subroutine elsi_start_generalized_evp_time()
+
+   implicit none
+   
+   call elsi_get_time(t_generalized_evp_start)
+
+end subroutine
+
+!>
+!! This routine ends generalized_evp timer.
+!!
+subroutine elsi_stop_generalized_evp_time()
+
+   implicit none
+
+   real(kind=dp) :: stop_time
+   character*200 :: info_str
+
+   call elsi_get_time(stop_time)
+   t_generalized_evp = stop_time-t_generalized_evp_start
+
+   if(method == SIPS) then
+      write(info_str,"('  Finished solving generalized eigenproblem')")
+      call elsi_statement_print(info_str)
+      write(info_str,"('  | Time :',F10.3,' s')") t_generalized_evp
+      call elsi_statement_print(info_str)
+   endif
+
+end subroutine
+
+!>
+!! This routine starts density_matrix timer.
+!!
+subroutine elsi_start_density_matrix_time()
+
+   implicit none
+
+   call elsi_get_time(t_density_matrix_start)
+
+end subroutine
+
+!>
+!! This routine ends density_matrix timer.
+!!
+subroutine elsi_stop_density_matrix_time()
+
+   implicit none
+
+   real(kind=dp) :: stop_time
+   character*200 :: info_str
+
+   call elsi_get_time(stop_time)
+   t_density_matrix = stop_time-t_density_matrix_start
+
+   write(info_str,"('  Finished density matrix calculation')")
+   call elsi_statement_print(info_str)
+   write(info_str,"('  | Time :',F10.3,' s')") t_density_matrix
+   call elsi_statement_print(info_str)
+
+end subroutine
+
+!>
+!! This routine starts redistribution timer.
+!!
+subroutine elsi_start_redistribution_time()
+
+   implicit none
+   
+   call elsi_get_time(t_redistribution_start)
+
+end subroutine
+
+!>
+!! This routine ends redistribution timer.
+!!
+subroutine elsi_stop_redistribution_time()
+
+   implicit none
+
+   real(kind=dp) :: stop_time
+   character*200 :: info_str
+
+   call elsi_get_time(stop_time)
+   t_redistribution = stop_time-t_redistribution_start
+
+   write(info_str,"('  Finished matrix redistribution')")
+   call elsi_statement_print(info_str)
+   write(info_str,"('  | Time :',F10.3,' s')") t_redistribution
+   call elsi_statement_print(info_str)
+
+end subroutine
+
+!>
+!! This routine starts transform_evp timer.
+!!
+subroutine elsi_start_transform_evp_time()
+
+   implicit none
+
+   call elsi_get_time(t_transform_evp_start)
+
+end subroutine
+
+!>
+!! This routine ends transform_evp timer.
+!!
+subroutine elsi_stop_transform_evp_time()
+
+   implicit none
+
+   real(kind=dp) :: stop_time
+   character*200 :: info_str
+
+   call elsi_get_time(stop_time)
+   t_transform_evp = stop_time-t_transform_evp_start
+
+   write(info_str,"('  Finished transformation to standard eigenproblem')")
+   call elsi_statement_print(info_str)
+   write(info_str,"('  | Time :',F10.3,' s')") t_transform_evp
+   call elsi_statement_print(info_str)
+
+end subroutine
+
+!>
+!! This routine starts back_transform_ev timer.
+!!
+subroutine elsi_start_back_transform_ev_time()
+
+   implicit none
+
+   call elsi_get_time(t_back_transform_ev_start)
+
+end subroutine
+
+!>
+!! This routine ends back_transform_ev timer.
+!!
+subroutine elsi_stop_back_transform_ev_time()
+
+   implicit none
+
+   real(kind=dp) :: stop_time
+   character*200 :: info_str
+
+   call elsi_get_time(stop_time)
+   t_back_transform_ev = stop_time-t_back_transform_ev_start
+
+   write(info_str,"('  Finished back-transformation of eigenvectors')")
+   call elsi_statement_print(info_str)
+   write(info_str,"('  | Time :',F10.3,' s')") t_back_transform_ev
+   call elsi_statement_print(info_str)
+
+end subroutine
+
+!>
+!! This routine starts singularity_check timer.
+!!
+subroutine elsi_start_singularity_check_time()
+
+   implicit none
+
+   call elsi_get_time(t_singularity_check_start)
+
+end subroutine
+
+!>
+!! This routine ends singularity_check timer.
+!!
+subroutine elsi_stop_singularity_check_time()
+
+   implicit none
+
+   real(kind=dp) :: stop_time
+   character*200 :: info_str
+
+   call elsi_get_time(stop_time)
+   t_singularity_check = stop_time-t_singularity_check_start
+
+   write(info_str,"('  Finished singularity check of overlap matrix')")
+   call elsi_statement_print(info_str)
+   write(info_str,"('  | Time :',F10.3,' s')") t_singularity_check
+   call elsi_statement_print(info_str)
+
+end subroutine
+
+!>
+!! This routine starts standard_evp timer.
+!!
+subroutine elsi_start_standard_evp_time()
+
+   implicit none
+
+   call elsi_get_time(t_standard_evp_start)
+
+end subroutine
+
+!>
+!! This routine ends standard_evp timer.
+!!
+subroutine elsi_stop_standard_evp_time()
+
+   implicit none
+
+   real(kind=dp) :: stop_time
+   character*200 :: info_str
+
+   call elsi_get_time(stop_time)
+   t_standard_evp = stop_time-t_standard_evp_start
+
+   write(info_str,"('  Finished solving standard eigenproblem')")
+   call elsi_statement_print(info_str)
+   write(info_str,"('  | Time :',F10.3,' s')") t_standard_evp
+   call elsi_statement_print(info_str)
+
+end subroutine
+
+!>
+!! This routine starts cholesky timer.
+!!
+subroutine elsi_start_cholesky_time()
+
+   implicit none
+
+   call elsi_get_time(t_cholesky_start)
+
+end subroutine
+
+!>
+!! This routine ends cholesky timer.
+!!
+subroutine elsi_stop_cholesky_time()
+
+   implicit none
+
+   real(kind=dp) :: stop_time
+   character*200 :: info_str
+
+   call elsi_get_time(stop_time)
+   t_cholesky = stop_time-t_cholesky_start
+
+   write(info_str,"('  Finished Cholesky decomposition')")
+   call elsi_statement_print(info_str)
+   write(info_str,"('  | Time :',F10.3,' s')") t_cholesky
+   call elsi_statement_print(info_str)
+
+end subroutine
+
+end module ELSI_TIMERS