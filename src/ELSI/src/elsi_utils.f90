! Copyright (c) 2015-2017, the ELSI team. All rights reserved.
!
! Redistribution and use in source and binary forms, with or without
! modification, are permitted provided that the following conditions are met:
!
!  * Redistributions of source code must retain the above copyright notice,
!    this list of conditions and the following disclaimer.
!
!  * Redistributions in binary form must reproduce the above copyright notice,
!    this list of conditions and the following disclaimer in the documentation
!    and/or other materials provided with the distribution.
!
!  * Neither the name of the "ELectronic Structure Infrastructure" project nor
!    the names of its contributors may be used to endorse or promote products
!    derived from this software without specific prior written permission.
!
! THIS SOFTWARE IS PROVIDED BY THE COPYRIGHT HOLDERS AND CONTRIBUTORS "AS IS"
! AND ANY EXPRESS OR IMPLIED WARRANTIES, INCLUDING, BUT NOT LIMITED TO, THE
! IMPLIED WARRANTIES OF MERCHANTABILITY AND FITNESS FOR A PARTICULAR PURPOSE
! ARE DISCLAIMED. IN NO EVENT SHALL COPYRIGHT HOLDER BE LIABLE FOR ANY DIRECT,
! INDIRECT, INCIDENTAL, SPECIAL, EXEMPLARY, OR CONSEQUENTIAL DAMAGES (INCLUDING,
! BUT NOT LIMITED TO, PROCUREMENT OF SUBSTITUTE GOODS OR SERVICES; LOSS OF USE,
! DATA, OR PROFITS; OR BUSINESS INTERRUPTION) HOWEVER CAUSED AND ON ANY THEORY
! OF LIABILITY, WHETHER IN CONTRACT, STRICT LIABILITY, OR TORT (INCLUDING
! NEGLIGENCE OR OTHERWISE) ARISING IN ANY WAY OUT OF THE USE OF THIS SOFTWARE,
! EVEN IF ADVISED OF THE POSSIBILITY OF SUCH DAMAGE.

!>
!! This module contains utilities for ELSI, including array allocations and
!! printings for debugging.
!!

module ELSI_UTILS

<<<<<<< HEAD
   use elsi_precision, only : dp
   use elsi_constants, only : AUTO, ELPA, LIBOMM, PEXSI, CHESS, SIPS, BLACS_DENSE, MULTI_PROC
=======
>>>>>>> 94032cf9
   use iso_c_binding
   use ELSI_PRECISION, only : dp
   use ELSI_DIMENSIONS
   use MatrixSwitch
   use f_ppexsi_interface
   use m_qetsc

   implicit none
   private

   public :: elsi_set_hamiltonian
   public :: elsi_set_overlap
   public :: elsi_set_eigenvalue
   public :: elsi_set_eigenvector
   public :: elsi_set_density_matrix
   public :: elsi_set_row_ind
   public :: elsi_set_col_ptr
   public :: elsi_set_sparse_hamiltonian
   public :: elsi_set_sparse_overlap
   public :: elsi_set_sparse_density_matrix
   public :: elsi_statement_print
   public :: elsi_allocate
   public :: elsi_cleanup
   public :: elsi_stop
   public :: elsi_check
   public :: elsi_get_global_row
   public :: elsi_get_global_col
   public :: elsi_get_local_nnz

   interface elsi_set_hamiltonian
      module procedure elsi_set_real_hamiltonian,&
                       elsi_set_complex_hamiltonian
   end interface

   interface elsi_set_sparse_hamiltonian
      module procedure elsi_set_sparse_real_hamiltonian,&
                       elsi_set_sparse_complex_hamiltonian
   end interface

   interface elsi_set_overlap
      module procedure elsi_set_real_overlap,&
                       elsi_set_complex_overlap
   end interface

   interface elsi_set_sparse_overlap
      module procedure elsi_set_sparse_real_overlap,&
                       elsi_set_sparse_complex_overlap
   end interface

   interface elsi_set_eigenvector
      module procedure elsi_set_real_eigenvector,&
                       elsi_set_complex_eigenvector
   end interface

   interface elsi_allocate
      module procedure elsi_allocate_integer_1d,&
                       elsi_allocate_integer_2d,&
                       elsi_allocate_integer_3d,&
                       elsi_allocate_real_1d,&
                       elsi_allocate_real_2d,&
                       elsi_allocate_real_3d,&
                       elsi_allocate_complex_1d,&
                       elsi_allocate_complex_2d,&
                       elsi_allocate_complex_3d
   end interface

contains

!>
!! This routine prints a statement.
!!
subroutine elsi_statement_print(message)

   implicit none

   character(len=*), intent(in) :: message !< Message to print

   if(print_info) then
      if(myid == 0) then
         write(*,'(A)') trim(message)
      endif
   endif

end subroutine

!>
!! This routine allocates a 1D array with real(kind=dp).
!!
subroutine elsi_allocate_real_1d(array,dim1,arrayname,caller)

   implicit none

   real(kind=dp), allocatable, intent(inout) :: array(:)  !< Data
   integer,                    intent(in)    :: dim1      !< Size
   character(len=*),           intent(in)    :: arrayname !< Name
   character(len=*),           intent(in)    :: caller    !< Caller

   integer :: error
   character*200 :: message

   allocate(array(dim1),stat=error)

   if(error > 0) then 
      write(message,"(A,A)") "Error in allocating ",trim(arrayname)
      call elsi_stop(message,caller)
   endif

   array = 0.0_dp

end subroutine

!>
!! This routine allocates a 1D array with integer.
!!
subroutine elsi_allocate_integer_1d(array,dim1,arrayname,caller)

   implicit none

   integer, allocatable, intent(inout) :: array(:)  !< Data
   integer,              intent(in)    :: dim1      !< Size
   character(len=*),     intent(in)    :: arrayname !< Name
   character(len=*),     intent(in)    :: caller    !< Caller

   integer :: error
   character*200 :: message

   allocate(array(dim1),stat=error)

   if(error > 0) then
      write(message,"(A,A)") "Error in allocating ",trim(arrayname)
      call elsi_stop(message,caller)
   endif

   array = 0

end subroutine

!>
!! This routine allocates a 1D array with complex(kind=dp).
!!
subroutine elsi_allocate_complex_1d(array,dim1,arrayname,caller)

   implicit none

   complex(kind=dp), allocatable, intent(inout) :: array(:)  !< Data
   integer,                       intent(in)    :: dim1      !< Size
   character(len=*),              intent(in)    :: arrayname !< Name
   character(len=*),              intent(in)    :: caller    !< Caller

   integer :: error
   character*200 :: message

   allocate(array(dim1),stat=error)

   if(error > 0) then
      write(message,"(A,A)") "Error in allocating ",trim(arrayname)
      call elsi_stop(message,caller)
   endif

   array = cmplx(0.0_dp,0.0_dp)

end subroutine

!>
!! This routine allocates a 2D array of real(kind=dp).
!!
subroutine elsi_allocate_real_2d(array,dim1,dim2,arrayname,caller)

   implicit none

   real(kind=dp), allocatable, intent(inout) :: array(:,:) !< Data
   integer,                    intent(in)    :: dim1       !< Size
   integer,                    intent(in)    :: dim2       !< Size
   character(len=*),           intent(in)    :: arrayname  !< Name
   character(len=*),           intent(in)    :: caller     !< Caller

   integer :: error
   character*200 :: message

   allocate(array(dim1,dim2),stat=error)

   if(error > 0) then
      write(message,"(A,A)") "Error in allocating ",trim(arrayname)
      call elsi_stop(message,caller)
   endif

   array = 0.0_dp

end subroutine

!>
!! This routine allocates a 2D array of integer.
!!
subroutine elsi_allocate_integer_2d(array,dim1,dim2,arrayname,caller)

   implicit none

   integer, allocatable, intent(inout) :: array(:,:) !< Data
   integer,              intent(in)    :: dim1       !< Size
   integer,              intent(in)    :: dim2       !< Size
   character(len=*),     intent(in)    :: arrayname  !< Name
   character(len=*),     intent(in)    :: caller     !< Caller

   integer :: error
   character*200 :: message

   allocate(array(dim1,dim2),stat=error)

   if(error > 0) then
      write(message,"(A,A)") "Error in allocating ",trim(arrayname)
      call elsi_stop(message,caller)
   endif

   array = 0

end subroutine

!>
!! This routine allocates a 2D array of complex(kind=dp).
!!
subroutine elsi_allocate_complex_2d(array,dim1,dim2,arrayname,caller)

   implicit none

   complex(kind=dp), allocatable, intent(inout) :: array(:,:) !< Data
   integer,                       intent(in)    :: dim1       !< Size
   integer,                       intent(in)    :: dim2       !< Size
   character(len=*),              intent(in)    :: arrayname  !< Name
   character(len=*),              intent(in)    :: caller     !< Caller

   integer :: error
   character*200 :: message

   allocate(array(dim1,dim2),stat=error)

   if(error > 0) then
      write(message,"(A,A)") "Error in allocating ",trim(arrayname)
      call elsi_stop(message,caller)
   endif

   array = cmplx(0.0_dp,0.0_dp)

end subroutine

!>
!! This routine allocates a 3D array of real(kind=dp).
!!
subroutine elsi_allocate_real_3d(array,dim1,dim2,dim3,arrayname,caller)

   implicit none

   real(kind=dp), allocatable, intent(inout) :: array(:,:,:) !< Data
   integer,                    intent(in)    :: dim1         !< Size
   integer,                    intent(in)    :: dim2         !< Size
   integer,                    intent(in)    :: dim3         !< Size
   character(len=*),           intent(in)    :: arrayname    !< Name
   character(len=*),           intent(in)    :: caller       !< Caller

   integer :: error
   character*200 :: message

   allocate(array(dim1,dim2,dim3),stat=error)

   if(error > 0) then
      write(message,"(A,A)") "Error in allocating ",trim(arrayname)
      call elsi_stop(message,caller)
   endif

   array = 0.0_dp

end subroutine

!>
!! This routine allocates a 3D array of integer.
!!
subroutine elsi_allocate_integer_3d(array,dim1,dim2,dim3,arrayname,caller)

   implicit none
   
   integer, allocatable, intent(inout) :: array(:,:,:) !< Data
   integer,              intent(in)    :: dim1         !< Size
   integer,              intent(in)    :: dim2         !< Size
   integer,              intent(in)    :: dim3         !< Size
   character(len=*),     intent(in)    :: arrayname    !< Name
   character(len=*),     intent(in)    :: caller       !< Caller
   
   integer :: error
   character*200 :: message
   
   allocate(array(dim1,dim2,dim3),stat=error)
         
   if(error > 0) then
      write(message,"(A,A)") "Error in allocating ",trim(arrayname)
      call elsi_stop(message,caller)
   endif

   array = 0

end subroutine

!>
!! This routine allocates a 3D array of complex(kind=dp).
!!
subroutine elsi_allocate_complex_3d(array,dim1,dim2,dim3,arrayname,caller)

   implicit none
   
   complex(kind=dp), allocatable, intent(inout) :: array(:,:,:) !< Data
   integer,                       intent(in)    :: dim1         !< Size
   integer,                       intent(in)    :: dim2         !< Size
   integer,                       intent(in)    :: dim3         !< Size
   character(len=*),              intent(in)    :: arrayname    !< Name
   character(len=*),              intent(in)    :: caller       !< Caller
   
   integer :: error
   character*200 :: message
   
   allocate(array(dim1,dim2,dim3),stat=error)
         
   if(error > 0) then
      write(message,"(A,A)") "Error in allocating ",trim(arrayname)
      call elsi_stop(message,caller)
   endif

   array = cmplx(0.0_dp,0.0_dp)

end subroutine

!>
!! Clean shutdown in case of error.
!!
subroutine elsi_stop(message,caller)

   implicit none
   include "mpif.h"

   character(len=*), intent(in) :: message !< Error message
   character(len=*), intent(in) :: caller  !< Caller

   character(len=4096) :: string_message
   integer :: i_task

   if (mpi_is_setup) then
      do i_task = 0,n_procs-1
         if(myid == i_task) then
            write(string_message,"(1X,'*** Proc',I5,' in ',A,': ',A)")&
                  myid,trim(caller),trim(message)
            write(*,'(A)') trim(string_message)
         endif
         call MPI_Barrier(mpi_comm_global,mpierr)
      enddo

      if(n_procs > 1) then
         call MPI_Abort(mpi_comm_global,0,mpierr)
      endif
   else
      write(string_message,"(1X,'*** Proc  N/A',' in ',A,': ',A)")&
            trim(caller),trim(message)
      write(*,'(A)') trim(string_message)
   end if

   stop

end subroutine

!>
!! This routine sets the real hamiltonian matrix.
!!
subroutine elsi_set_real_hamiltonian(H_in)

   implicit none

   real(kind=dp), target :: H_in(n_l_rows,n_l_cols) !< Real Hamiltonian matrix

   character*40, parameter :: caller = "elsi_set_real_hamiltonian"

   select case (method)
      case (ELPA)
         ham_real => H_in
      case (LIBOMM)
         call m_register_pdbc(ham_omm,H_in,sc_desc)
      case (PEXSI)
         ! Nothing to be done here
      case (CHESS)
         call elsi_stop(" CHESS not yet implemented. Exiting...",caller)
      case (SIPS)
         ! Nothing to be done here
      case DEFAULT
         call elsi_stop(" No supported solver has been chosen."//&
                        " Please choose ELPA, LIBOMM, or PEXSI solver."//&
                        " Exiting...",caller)
   end select

end subroutine

!>
!! This routine sets the complex hamiltonian matrix.
!!
subroutine elsi_set_complex_hamiltonian(H_in)

   implicit none

   complex(kind=dp), target :: H_in(n_l_rows,n_l_cols) !< Complex Hamiltonian matrix

   character*40, parameter :: caller = "elsi_set_complex_hamiltonian"

   select case (method)
      case (ELPA)
         ham_complex => H_in
      case (LIBOMM)
         call m_register_pdbc(ham_omm,H_in,sc_desc)
      case (PEXSI)
         ! Nothing to be done here
      case (CHESS)
         call elsi_stop(" CHESS not yet implemented. Exiting...",caller)
      case (SIPS)
         call elsi_stop(" SIPS not yet implemented. Exiting...",caller)
      case DEFAULT
         call elsi_stop(" No supported solver has been chosen."//&
                        " Please choose ELPA, LIBOMM, or PEXSI solver."//&
                        " Exiting...",caller)
   end select

end subroutine

!>
!! This routine sets the sparse real Hamiltonian matrix.
!!
subroutine elsi_set_sparse_real_hamiltonian(H_in)

   implicit none

   real(kind=dp), target :: H_in(nnz_l_pexsi) !< Sparse real Hamiltonian matrix

   character*40, parameter :: caller = "elsi_set_sparse_real_hamiltonian"

   select case (method)
      case (ELPA)
         ! Nothing to be done here
      case (LIBOMM)
         ! Nothing to be done here
      case (PEXSI)
         ham_real_ccs => H_in
      case (CHESS)
         call elsi_stop(" CHESS not yet implemented. Exiting...",caller)
      case (SIPS)
         ham_real_ccs => H_in
      case DEFAULT
         call elsi_stop(" No supported solver has been chosen."//&
                        " Please choose ELPA, LIBOMM, or PEXSI solver."//&
                        " Exiting...",caller)
   end select

end subroutine

!>
!! This routine sets the sparse complex Hamiltonian matrix.
!!
subroutine elsi_set_sparse_complex_hamiltonian(H_in)

   implicit none

   complex(kind=dp), target :: H_in(nnz_l_pexsi) !< Sparse complex Hamiltonian matrix

   character*40, parameter :: caller = "elsi_set_sparse_complex_hamiltonian"

   select case (method)
      case (ELPA)
         ! Nothing to be done here
      case (LIBOMM)
         ! Nothing to be done here
      case (PEXSI)
         ham_complex_ccs => H_in         
      case (CHESS)
         call elsi_stop(" CHESS not yet implemented. Exiting...",caller)
      case (SIPS)
         call elsi_stop(" SIPS not yet implemented. Exiting...",caller)
      case DEFAULT
         call elsi_stop(" No supported solver has been chosen."//&
                        " Please choose ELPA, LIBOMM, or PEXSI solver."//&
                        " Exiting...",caller)
   end select

end subroutine

!>
!! This routine sets the real overlap matrix.
!!
subroutine elsi_set_real_overlap(S_in)

   implicit none

   real(kind=dp), target :: S_in(n_l_rows,n_l_cols) !< Real overlap matrix

   character*40, parameter :: caller = "elsi_set_real_overlap"

   select case (method)
      case (ELPA)
         ovlp_real => S_in
      case (LIBOMM)
         call m_register_pdbc(ovlp_omm,S_in,sc_desc)
      case (PEXSI)
         ! Nothing to be done here
      case (CHESS)
         call elsi_stop(" CHESS not yet implemented. Exiting...",caller)
      case (SIPS)
         ! Nothing to be done here
      case DEFAULT
         call elsi_stop(" No supported solver has been chosen."//&
                        " Please choose ELPA, LIBOMM, or PEXSI solver."//&
                        " Exiting...",caller)
   end select

end subroutine

!>
!! This routine sets the complex overlap matrix.
!!
subroutine elsi_set_complex_overlap(S_in)

   implicit none

   complex(kind=dp), target :: S_in(n_l_rows,n_l_cols) !< Complex overlap matrix

   character*40, parameter :: caller = "elsi_set_complex_overlap"

   select case (method)
      case (ELPA)
         ovlp_complex => S_in
      case (LIBOMM)
         call m_register_pdbc(ovlp_omm,S_in,sc_desc)
      case (PEXSI)
         ! Nothing to be done here
      case (CHESS)
         call elsi_stop(" CHESS not yet implemented. Exiting...",caller)
      case (SIPS)
         call elsi_stop(" SIPS not yet implemented. Exiting...",caller)
      case DEFAULT
         call elsi_stop(" No supported solver has been chosen."//&
                        " Please choose ELPA, LIBOMM, or PEXSI solver."//&
                        " Exiting...",caller)
   end select

end subroutine

!>
!! This routine sets the sparse real overlap matrix.
!!
subroutine elsi_set_sparse_real_overlap(S_in)

   implicit none

   real(kind=dp), target :: S_in(nnz_l_pexsi) !< Sparse real overlap matrix

   character*40, parameter :: caller = "elsi_set_sparse_real_overlap"

   select case (method)
      case (ELPA)
         ! Nothing to be done here
      case (LIBOMM)
         ! Nothing to be done here
      case (PEXSI)
         ovlp_real_ccs => S_in
      case (CHESS)
         call elsi_stop(" CHESS not yet implemented. Exiting...",caller)
      case (SIPS)
         ovlp_real_ccs => S_in
      case DEFAULT
         call elsi_stop(" No supported solver has been chosen."//&
                        " Please choose ELPA, LIBOMM, or PEXSI solver."//&
                        " Exiting...",caller)
   end select

end subroutine

!>
!! This routine sets the sparse complex overlap matrix.
!!
subroutine elsi_set_sparse_complex_overlap(S_in)

   implicit none

   complex(kind=dp), target :: S_in(nnz_l_pexsi) !< Sparse complex overlap matrix

   character*40, parameter :: caller = "elsi_set_sparse_complex_overlap"

   select case (method)
      case (ELPA)
         ! Nothing to be done here
      case (LIBOMM)
         ! Nothing to be done here
      case (PEXSI)
         ovlp_complex_ccs => S_in
      case (CHESS)
         call elsi_stop(" CHESS not yet implemented. Exiting...",caller)
      case (SIPS)
         call elsi_stop(" SIPS not yet implemented. Exiting...",caller)
      case DEFAULT
         call elsi_stop(" No supported solver has been chosen."//&
                        " Please choose ELPA, LIBOMM, or PEXSI solver."//&
                        " Exiting...",caller)
   end select

end subroutine

!>
!! This routine sets the eigenvalues.
!!
subroutine elsi_set_eigenvalue(e_val_in)

   implicit none

   real(kind=dp), target :: e_val_in(n_g_size) !< Eigenvalues

   character*40, parameter :: caller = "elsi_set_eigenvalue"

   select case (method)
      case (ELPA)
         eval => e_val_in
      case (LIBOMM)
         ! Nothing to be done here
      case (PEXSI)
         ! Nothing to be done here
      case (CHESS)
         call elsi_stop(" CHESS not yet implemented. Exiting...",caller)
      case (SIPS)
         eval => e_val_in
      case DEFAULT
         call elsi_stop(" No supported solver has been chosen."//&
                        " Please choose ELPA, LIBOMM, or PEXSI solver."//&
                        " Exiting...",caller)
   end select

end subroutine

!>
!! This routine sets the real eigenvectors.
!!
subroutine elsi_set_real_eigenvector(e_vec_in)

   implicit none
   
   real(kind=dp), target :: e_vec_in(n_l_rows,n_l_cols) !< Real eigenvectors

   character*40, parameter :: caller = "elsi_set_real_eigenvector"

   select case (method)
      case (ELPA)
         evec_real => e_vec_in
      case (LIBOMM)
         ! Nothing to be done here
      case (PEXSI)
         ! Nothing to be done here
      case (CHESS)
         call elsi_stop(" CHESS not yet implemented. Exiting...",caller)
      case (SIPS)
         evec_real => e_vec_in
      case DEFAULT
         call elsi_stop(" No supported solver has been chosen."//&
                        " Please choose ELPA, LIBOMM, or PEXSI solver."//&
                        " Exiting...",caller)
   end select

end subroutine

!>
!! This routine sets the complex eigenvectors.
!!
subroutine elsi_set_complex_eigenvector(e_vec_in)

   implicit none

   complex(kind=dp), target :: e_vec_in(n_l_rows,n_l_cols) !< Complex eigenvectors

   character*40, parameter :: caller = "elsi_set_complex_eigenvector"

   select case (method)
      case (ELPA)
         evec_complex => e_vec_in
      case (LIBOMM)
         ! Nothing to be done here
      case (PEXSI)
         ! Nothing to be done here
      case (CHESS)
         call elsi_stop(" CHESS not yet implemented. Exiting...",caller)
      case (SIPS)
         call elsi_stop(" SIPS not yet implemented. Exiting...",caller)
      case DEFAULT
         call elsi_stop(" No supported solver has been chosen."//&
                        " Please choose ELPA, LIBOMM, or PEXSI solver."//&
                        " Exiting...",caller)
   end select

end subroutine

!>
!! This routine sets the density matrix.
!!
subroutine elsi_set_density_matrix(D_in)

   implicit none

   real(kind=dp), target :: D_in(n_l_rows,n_l_cols) !< Density matrix

   character*40, parameter :: caller = "elsi_set_density_matrix"

   select case (method)
      case (ELPA)
         den_mat => D_in
      case (LIBOMM)
         call m_register_pdbc(den_mat_omm,D_in,sc_desc)
      case (PEXSI)
         ! Nothing to be done here
      case (CHESS)
         call elsi_stop(" CHESS not yet implemented. Exiting...",caller)
      case (SIPS)
         call elsi_stop(" SIPS not yet implemented. Exiting...",caller)
      case DEFAULT
         call elsi_stop(" No supported solver has been chosen."//&
                        " Please choose ELPA, LIBOMM, or PEXSI solver."//&
                        " Exiting...",caller)
   end select

end subroutine

!>
!! This routine sets the sparse density matrix.
!!
subroutine elsi_set_sparse_density_matrix(D_in)

   implicit none

   real(kind=dp), target :: D_in(nnz_l_pexsi) !< Sparse density matrix

   character*40, parameter :: caller = "elsi_set_sparse_density_matrix"

   select case (method)
      case (ELPA)
         ! Nothing to be done here
      case (LIBOMM)
         ! Nothing to be done here
      case (PEXSI)
         den_mat_ccs => D_in
      case (CHESS)
         call elsi_stop(" CHESS not yet implemented. Exiting...",caller)
      case (SIPS)
         call elsi_stop(" SIPS not yet implemented. Exiting...",caller)
      case DEFAULT
         call elsi_stop(" No supported solver has been chosen."//&
                        " Please choose ELPA, LIBOMM, or PEXSI solver."//&
                        " Exiting...",caller)
   end select

end subroutine

!>
!! This routine sets the row index.
!!
subroutine elsi_set_row_ind(row_ind_in)

   implicit none

   integer, target :: row_ind_in(nnz_l_pexsi) !< Row index

   character*40, parameter :: caller = "elsi_set_row_ind"

   select case (method)
      case (ELPA)
         ! Nothing to be done here
      case (LIBOMM)
         ! Nothing to be done here
      case (PEXSI)
         row_ind_ccs => row_ind_in
      case (CHESS)
         call elsi_stop(" CHESS not yet implemented. Exiting...",caller)
      case (SIPS)
         row_ind_ccs => row_ind_in
      case DEFAULT
         call elsi_stop(" No supported solver has been chosen."//&
                        " Please choose ELPA, LIBOMM, or PEXSI solver."//&
                        " Exiting...",caller)
   end select

end subroutine

!>
!! This routine sets the column pointer.
!!
subroutine elsi_set_col_ptr(col_ptr_in)

   implicit none

   integer, target :: col_ptr_in(n_l_cols_pexsi+1) !< Column pointer

   character*40, parameter :: caller = "elsi_set_cplumn_pointer"

   select case (method)
      case (ELPA)
         ! Nothing to be done here
      case (LIBOMM)
         ! Nothing to be done here
      case (PEXSI)
         col_ptr_ccs => col_ptr_in
      case (CHESS)
         call elsi_stop(" CHESS not yet implemented. Exiting...",caller)
      case (SIPS)
         col_ptr_ccs => col_ptr_in
      case DEFAULT
         call elsi_stop(" No supported solver has been chosen."//&
                        " Please choose ELPA, LIBOMM, or PEXSI solver."//&
                        " Exiting...",caller)
   end select

end subroutine

!>
!! This routine frees memory.
!!
subroutine elsi_cleanup()

   implicit none

   ! Nullify pointers
   if(associated(ham_real))         nullify(ham_real)
   if(associated(ham_complex))      nullify(ham_complex)
   if(associated(ovlp_real))        nullify(ovlp_real)
   if(associated(ovlp_complex))     nullify(ovlp_complex)
   if(associated(evec_real))        nullify(evec_real)
   if(associated(evec_complex))     nullify(evec_complex)
   if(associated(eval))             nullify(eval)
   if(associated(den_mat))          nullify(den_mat)
   if(associated(ham_real_ccs))     nullify(ham_real_ccs)
   if(associated(ham_complex_ccs))  nullify(ham_complex_ccs)
   if(associated(ovlp_real_ccs))    nullify(ovlp_real_ccs)
   if(associated(ovlp_complex_ccs)) nullify(ovlp_complex_ccs)
   if(associated(den_mat_ccs))      nullify(den_mat_ccs)
   if(associated(row_ind_ccs))      nullify(row_ind_ccs)
   if(associated(col_ptr_ccs))      nullify(col_ptr_ccs)

   ! ELPA
   if(allocated(ham_real_elpa))     deallocate(ham_real_elpa)
   if(allocated(ham_complex_elpa))  deallocate(ham_complex_elpa)
   if(allocated(ovlp_real_elpa))    deallocate(ovlp_real_elpa)
   if(allocated(ovlp_complex_elpa)) deallocate(ovlp_complex_elpa)
   if(allocated(evec_real_elpa))    deallocate(evec_real_elpa)
   if(allocated(evec_complex_elpa)) deallocate(evec_complex_elpa)
   if(allocated(eval_elpa))         deallocate(eval_elpa)
   if(allocated(den_mat_elpa))      deallocate(den_mat_elpa)
   if(allocated(occ_elpa))          deallocate(occ_elpa)

   ! libOMM
   if(ham_omm%is_initialized)       call m_deallocate(ham_omm)
   if(ovlp_omm%is_initialized)      call m_deallocate(ovlp_omm)
   if(den_mat_omm%is_initialized)   call m_deallocate(den_mat_omm)
   if(coeff_omm%is_initialized)     call m_deallocate(coeff_omm)
   if(t_den_mat_omm%is_initialized) call m_deallocate(t_den_mat_omm)

   ! PEXSI
   if(allocated(ham_real_pexsi))    deallocate(ham_real_pexsi)
   if(allocated(ovlp_real_pexsi))   deallocate(ovlp_real_pexsi)
   if(allocated(den_mat_pexsi))     deallocate(den_mat_pexsi)
   if(allocated(e_den_mat_pexsi))   deallocate(e_den_mat_pexsi)
   if(allocated(f_den_mat_pexsi))   deallocate(f_den_mat_pexsi)
   if(allocated(row_ind_pexsi))     deallocate(row_ind_pexsi)
   if(allocated(col_ptr_pexsi))     deallocate(col_ptr_pexsi)

   ! SIPs
   if(allocated(inertias))          deallocate(inertias)
   if(allocated(shifts))            deallocate(shifts)
   if(allocated(slices))            deallocate(slices)

   if(allocated(local_row))         deallocate(local_row)
   if(allocated(local_col))         deallocate(local_col)

   ! Finalize PEXSI plan
   if(method == PEXSI) then
      call f_ppexsi_plan_finalize(pexsi_plan,pexsi_info)
   endif

   ! Finalize QETSC
   if(method == SIPS) then
      call finalize_sips()
   endif

end subroutine

!>
!! This routine guarantees that there are no mutually conflicting parameters.
!!
subroutine elsi_check()

   implicit none

   character*40, parameter :: caller = "elsi_check"

   ! General check of method, parallelism, storage
   if(method < 0 .or. method > 5) then
      call elsi_stop(" No supported solver has been chosen."//&
                     " Please choose ELPA, LIBOMM, or PEXSI solver."//&
                     " Exiting...",caller)
   endif

   if(parallelism < 0 .or. parallelism > 1) then
      call elsi_stop(" No supported parallelism has been chosen."//&
                     " Please choose SINGLE_PROC or MULTI_PROC parallelism."//&
                     " Exiting...",caller)
   endif

   if(storage < 0 .or. storage > 1) then
      call elsi_stop(" No supported format has been chosen."//&
                     " Please choose BLACS_DENSE or PEXSI_CSC format."//&
                     " Exiting...",caller)
   endif

   ! Specific check for each solver
   if(method == AUTO) then
      call elsi_stop(" AUTO not yet available."//&
                     " Please choose ELPA, LIBOMM, or PEXSI solver."//&
                     " Exiting...",caller)

   else if(method == ELPA) then
      if(parallelism == MULTI_PROC) then
         if(.not.mpi_is_setup) then
            call elsi_stop(" MULTI_PROC parallelism requires MPI being"//&
                           " set up before calling the solver."//&
                           " Exiting...",caller)
         endif

         if(.not.blacs_is_setup) then
            call elsi_stop(" MULTI_PROC parallelism requires BLACS being"//&
                           " set up before calling the solver."//&
                           " Exiting...",caller)
         endif
      endif

      if(storage /= BLACS_DENSE) then
         call elsi_stop(" ELPA has been chosen as the solver."//&
                        " Please choose BLACS_DENSE matrix format."//&
                        " Exiting...",caller)
      endif

   else if(method == LIBOMM) then
      if(parallelism == MULTI_PROC) then
         if(.not.mpi_is_setup) then
            call elsi_stop(" MULTI_PROC parallelism requires MPI being"//&
                           " set up before calling the solver."//&
                           " Exiting...",caller)
         endif

         if(.not.blacs_is_setup) then
            call elsi_stop(" MULTI_PROC parallelism requires BLACS being"//&
                           " set up before calling the solver."//&
                           " Exiting...",caller)
         endif
      else
         call elsi_stop(" libOMM has been chosen as the solver."//&
                        " Please choose MULTI_PROC parallelism."//&
                        " Exiting...",caller)
      endif

      if(storage /= BLACS_DENSE) then
         call elsi_stop(" libOMM has been chosen as the solver."//&
                        " Please choose BLACS_DENSE matrix format."//&
                        " Exiting...",caller)
      endif

   else if(method == PEXSI) then
      if(parallelism == MULTI_PROC) then
         if(.not.mpi_is_setup) then
            call elsi_stop(" MULTI_PROC parallelism requires MPI being"//&
                           " set up before calling the solver."//&
                           " Exiting...",caller)
         endif
      else
         call elsi_stop(" PEXSI has been chosen as the solver."//&
                        " Please choose MULTI_PROC parallelism."//&
                        " Exiting...",caller)
      endif

      if(storage == BLACS_DENSE) then
         if(.not.blacs_is_setup) then
            call elsi_stop(" The BLACS_DENSE format has been chosen."//&
                           " Please set up BLACS before calling the"//&
                           " Solver. Exiting...",caller)
         endif
      else
         if(.not.sparsity_pattern_ready) then
            call elsi_stop(" The PEXSI_CSC format has been chosen."//&
                           " Please set the sparsity pattern before"//&
                           " calling the solver. Exiting...",caller)
         endif
      endif

      if(n_g_size < n_p_per_pole_pexsi) then
         call elsi_stop(" PEXSI has been chosen as the solver."//&
                        " The size of matrix is too small for this"//&
                        " number of processes. Exiting...",caller)
      endif

   else if(method == CHESS) then
      call elsi_stop(" CHESS not yet available."//&
                     " Please choose ELPA, LIBOMM, or PEXSI solver."//&
                     " Exiting...",caller)

   else if(method == SIPS) then
      call elsi_statement_print("  ATTENTION! SIPS is EXPERIMENTAL.")

      if(n_g_size < n_procs) then
         call elsi_stop(" SIPs has been chosen as the solver."//&
                        " The size of matrix is too small for this"//&
                        " number of processes. Exiting...",caller)
      endif

   else
      call elsi_stop(" No supported solver has been chosen."//&
                     " Please choose ELPA, LIBOMM, or PEXSI solver."//&
                     " Exiting...",caller)
   endif

end subroutine

!> 
!! This routine computes global row index based on local row index.
!!
subroutine elsi_get_global_row(global_idx,local_idx)

   implicit none

   integer, intent(in)  :: local_idx  !< Local index
   integer, intent(out) :: global_idx !< Global index

   integer :: block !< Local block
   integer :: idx !< Local index in block

   block = (local_idx-1)/n_b_rows
   idx = local_idx-block*n_b_rows

   global_idx = my_p_row*n_b_rows+block*n_b_rows*n_p_rows+idx

end subroutine

!> 
!! This routine computes global column index based on local column index.
!!
subroutine elsi_get_global_col(global_idx,local_idx)

   implicit none

   integer, intent(in)  :: local_idx  !< Local index
   integer, intent(out) :: global_idx !< Global index

   integer :: block !< Local block
   integer :: idx !< Local index in block

   block = (local_idx-1)/n_b_cols
   idx = local_idx-block*n_b_cols

   global_idx = my_p_col*n_b_cols+block*n_b_cols*n_p_cols+idx

end subroutine

!>
!! This routine counts the local number of non_zero elements.
!!
subroutine elsi_get_local_nnz(matrix,n_rows,n_cols,nnz)

   implicit none

   real(kind=dp), intent(in)  :: matrix(n_rows,n_cols) !< Local matrix
   integer,       intent(in)  :: n_rows                !< Local rows
   integer,       intent(in)  :: n_cols                !< Local cols
   integer,       intent(out) :: nnz                   !< Number of non-zero

   integer :: i_row !< Row counter
   integer :: i_col !< Column counter
   integer :: i_nz !< Non-zero element counter

   nnz = 0

   do i_col = 1,n_cols
      do i_row = 1,n_rows
         if(abs(matrix(i_row,i_col)) > zero_threshold) then
            nnz = nnz+1
         endif
      enddo
   enddo

end subroutine

end module ELSI_UTILS
<|MERGE_RESOLUTION|>--- conflicted
+++ resolved
@@ -1,1129 +1,1125 @@
-! Copyright (c) 2015-2017, the ELSI team. All rights reserved.
-!
-! Redistribution and use in source and binary forms, with or without
-! modification, are permitted provided that the following conditions are met:
-!
-!  * Redistributions of source code must retain the above copyright notice,
-!    this list of conditions and the following disclaimer.
-!
-!  * Redistributions in binary form must reproduce the above copyright notice,
-!    this list of conditions and the following disclaimer in the documentation
-!    and/or other materials provided with the distribution.
-!
-!  * Neither the name of the "ELectronic Structure Infrastructure" project nor
-!    the names of its contributors may be used to endorse or promote products
-!    derived from this software without specific prior written permission.
-!
-! THIS SOFTWARE IS PROVIDED BY THE COPYRIGHT HOLDERS AND CONTRIBUTORS "AS IS"
-! AND ANY EXPRESS OR IMPLIED WARRANTIES, INCLUDING, BUT NOT LIMITED TO, THE
-! IMPLIED WARRANTIES OF MERCHANTABILITY AND FITNESS FOR A PARTICULAR PURPOSE
-! ARE DISCLAIMED. IN NO EVENT SHALL COPYRIGHT HOLDER BE LIABLE FOR ANY DIRECT,
-! INDIRECT, INCIDENTAL, SPECIAL, EXEMPLARY, OR CONSEQUENTIAL DAMAGES (INCLUDING,
-! BUT NOT LIMITED TO, PROCUREMENT OF SUBSTITUTE GOODS OR SERVICES; LOSS OF USE,
-! DATA, OR PROFITS; OR BUSINESS INTERRUPTION) HOWEVER CAUSED AND ON ANY THEORY
-! OF LIABILITY, WHETHER IN CONTRACT, STRICT LIABILITY, OR TORT (INCLUDING
-! NEGLIGENCE OR OTHERWISE) ARISING IN ANY WAY OUT OF THE USE OF THIS SOFTWARE,
-! EVEN IF ADVISED OF THE POSSIBILITY OF SUCH DAMAGE.
-
-!>
-!! This module contains utilities for ELSI, including array allocations and
-!! printings for debugging.
-!!
-
-module ELSI_UTILS
-
-<<<<<<< HEAD
-   use elsi_precision, only : dp
-   use elsi_constants, only : AUTO, ELPA, LIBOMM, PEXSI, CHESS, SIPS, BLACS_DENSE, MULTI_PROC
-=======
->>>>>>> 94032cf9
-   use iso_c_binding
-   use ELSI_PRECISION, only : dp
-   use ELSI_DIMENSIONS
-   use MatrixSwitch
-   use f_ppexsi_interface
-   use m_qetsc
-
-   implicit none
-   private
-
-   public :: elsi_set_hamiltonian
-   public :: elsi_set_overlap
-   public :: elsi_set_eigenvalue
-   public :: elsi_set_eigenvector
-   public :: elsi_set_density_matrix
-   public :: elsi_set_row_ind
-   public :: elsi_set_col_ptr
-   public :: elsi_set_sparse_hamiltonian
-   public :: elsi_set_sparse_overlap
-   public :: elsi_set_sparse_density_matrix
-   public :: elsi_statement_print
-   public :: elsi_allocate
-   public :: elsi_cleanup
-   public :: elsi_stop
-   public :: elsi_check
-   public :: elsi_get_global_row
-   public :: elsi_get_global_col
-   public :: elsi_get_local_nnz
-
-   interface elsi_set_hamiltonian
-      module procedure elsi_set_real_hamiltonian,&
-                       elsi_set_complex_hamiltonian
-   end interface
-
-   interface elsi_set_sparse_hamiltonian
-      module procedure elsi_set_sparse_real_hamiltonian,&
-                       elsi_set_sparse_complex_hamiltonian
-   end interface
-
-   interface elsi_set_overlap
-      module procedure elsi_set_real_overlap,&
-                       elsi_set_complex_overlap
-   end interface
-
-   interface elsi_set_sparse_overlap
-      module procedure elsi_set_sparse_real_overlap,&
-                       elsi_set_sparse_complex_overlap
-   end interface
-
-   interface elsi_set_eigenvector
-      module procedure elsi_set_real_eigenvector,&
-                       elsi_set_complex_eigenvector
-   end interface
-
-   interface elsi_allocate
-      module procedure elsi_allocate_integer_1d,&
-                       elsi_allocate_integer_2d,&
-                       elsi_allocate_integer_3d,&
-                       elsi_allocate_real_1d,&
-                       elsi_allocate_real_2d,&
-                       elsi_allocate_real_3d,&
-                       elsi_allocate_complex_1d,&
-                       elsi_allocate_complex_2d,&
-                       elsi_allocate_complex_3d
-   end interface
-
-contains
-
-!>
-!! This routine prints a statement.
-!!
-subroutine elsi_statement_print(message)
-
-   implicit none
-
-   character(len=*), intent(in) :: message !< Message to print
-
-   if(print_info) then
-      if(myid == 0) then
-         write(*,'(A)') trim(message)
-      endif
-   endif
-
-end subroutine
-
-!>
-!! This routine allocates a 1D array with real(kind=dp).
-!!
-subroutine elsi_allocate_real_1d(array,dim1,arrayname,caller)
-
-   implicit none
-
-   real(kind=dp), allocatable, intent(inout) :: array(:)  !< Data
-   integer,                    intent(in)    :: dim1      !< Size
-   character(len=*),           intent(in)    :: arrayname !< Name
-   character(len=*),           intent(in)    :: caller    !< Caller
-
-   integer :: error
-   character*200 :: message
-
-   allocate(array(dim1),stat=error)
-
-   if(error > 0) then 
-      write(message,"(A,A)") "Error in allocating ",trim(arrayname)
-      call elsi_stop(message,caller)
-   endif
-
-   array = 0.0_dp
-
-end subroutine
-
-!>
-!! This routine allocates a 1D array with integer.
-!!
-subroutine elsi_allocate_integer_1d(array,dim1,arrayname,caller)
-
-   implicit none
-
-   integer, allocatable, intent(inout) :: array(:)  !< Data
-   integer,              intent(in)    :: dim1      !< Size
-   character(len=*),     intent(in)    :: arrayname !< Name
-   character(len=*),     intent(in)    :: caller    !< Caller
-
-   integer :: error
-   character*200 :: message
-
-   allocate(array(dim1),stat=error)
-
-   if(error > 0) then
-      write(message,"(A,A)") "Error in allocating ",trim(arrayname)
-      call elsi_stop(message,caller)
-   endif
-
-   array = 0
-
-end subroutine
-
-!>
-!! This routine allocates a 1D array with complex(kind=dp).
-!!
-subroutine elsi_allocate_complex_1d(array,dim1,arrayname,caller)
-
-   implicit none
-
-   complex(kind=dp), allocatable, intent(inout) :: array(:)  !< Data
-   integer,                       intent(in)    :: dim1      !< Size
-   character(len=*),              intent(in)    :: arrayname !< Name
-   character(len=*),              intent(in)    :: caller    !< Caller
-
-   integer :: error
-   character*200 :: message
-
-   allocate(array(dim1),stat=error)
-
-   if(error > 0) then
-      write(message,"(A,A)") "Error in allocating ",trim(arrayname)
-      call elsi_stop(message,caller)
-   endif
-
-   array = cmplx(0.0_dp,0.0_dp)
-
-end subroutine
-
-!>
-!! This routine allocates a 2D array of real(kind=dp).
-!!
-subroutine elsi_allocate_real_2d(array,dim1,dim2,arrayname,caller)
-
-   implicit none
-
-   real(kind=dp), allocatable, intent(inout) :: array(:,:) !< Data
-   integer,                    intent(in)    :: dim1       !< Size
-   integer,                    intent(in)    :: dim2       !< Size
-   character(len=*),           intent(in)    :: arrayname  !< Name
-   character(len=*),           intent(in)    :: caller     !< Caller
-
-   integer :: error
-   character*200 :: message
-
-   allocate(array(dim1,dim2),stat=error)
-
-   if(error > 0) then
-      write(message,"(A,A)") "Error in allocating ",trim(arrayname)
-      call elsi_stop(message,caller)
-   endif
-
-   array = 0.0_dp
-
-end subroutine
-
-!>
-!! This routine allocates a 2D array of integer.
-!!
-subroutine elsi_allocate_integer_2d(array,dim1,dim2,arrayname,caller)
-
-   implicit none
-
-   integer, allocatable, intent(inout) :: array(:,:) !< Data
-   integer,              intent(in)    :: dim1       !< Size
-   integer,              intent(in)    :: dim2       !< Size
-   character(len=*),     intent(in)    :: arrayname  !< Name
-   character(len=*),     intent(in)    :: caller     !< Caller
-
-   integer :: error
-   character*200 :: message
-
-   allocate(array(dim1,dim2),stat=error)
-
-   if(error > 0) then
-      write(message,"(A,A)") "Error in allocating ",trim(arrayname)
-      call elsi_stop(message,caller)
-   endif
-
-   array = 0
-
-end subroutine
-
-!>
-!! This routine allocates a 2D array of complex(kind=dp).
-!!
-subroutine elsi_allocate_complex_2d(array,dim1,dim2,arrayname,caller)
-
-   implicit none
-
-   complex(kind=dp), allocatable, intent(inout) :: array(:,:) !< Data
-   integer,                       intent(in)    :: dim1       !< Size
-   integer,                       intent(in)    :: dim2       !< Size
-   character(len=*),              intent(in)    :: arrayname  !< Name
-   character(len=*),              intent(in)    :: caller     !< Caller
-
-   integer :: error
-   character*200 :: message
-
-   allocate(array(dim1,dim2),stat=error)
-
-   if(error > 0) then
-      write(message,"(A,A)") "Error in allocating ",trim(arrayname)
-      call elsi_stop(message,caller)
-   endif
-
-   array = cmplx(0.0_dp,0.0_dp)
-
-end subroutine
-
-!>
-!! This routine allocates a 3D array of real(kind=dp).
-!!
-subroutine elsi_allocate_real_3d(array,dim1,dim2,dim3,arrayname,caller)
-
-   implicit none
-
-   real(kind=dp), allocatable, intent(inout) :: array(:,:,:) !< Data
-   integer,                    intent(in)    :: dim1         !< Size
-   integer,                    intent(in)    :: dim2         !< Size
-   integer,                    intent(in)    :: dim3         !< Size
-   character(len=*),           intent(in)    :: arrayname    !< Name
-   character(len=*),           intent(in)    :: caller       !< Caller
-
-   integer :: error
-   character*200 :: message
-
-   allocate(array(dim1,dim2,dim3),stat=error)
-
-   if(error > 0) then
-      write(message,"(A,A)") "Error in allocating ",trim(arrayname)
-      call elsi_stop(message,caller)
-   endif
-
-   array = 0.0_dp
-
-end subroutine
-
-!>
-!! This routine allocates a 3D array of integer.
-!!
-subroutine elsi_allocate_integer_3d(array,dim1,dim2,dim3,arrayname,caller)
-
-   implicit none
-   
-   integer, allocatable, intent(inout) :: array(:,:,:) !< Data
-   integer,              intent(in)    :: dim1         !< Size
-   integer,              intent(in)    :: dim2         !< Size
-   integer,              intent(in)    :: dim3         !< Size
-   character(len=*),     intent(in)    :: arrayname    !< Name
-   character(len=*),     intent(in)    :: caller       !< Caller
-   
-   integer :: error
-   character*200 :: message
-   
-   allocate(array(dim1,dim2,dim3),stat=error)
-         
-   if(error > 0) then
-      write(message,"(A,A)") "Error in allocating ",trim(arrayname)
-      call elsi_stop(message,caller)
-   endif
-
-   array = 0
-
-end subroutine
-
-!>
-!! This routine allocates a 3D array of complex(kind=dp).
-!!
-subroutine elsi_allocate_complex_3d(array,dim1,dim2,dim3,arrayname,caller)
-
-   implicit none
-   
-   complex(kind=dp), allocatable, intent(inout) :: array(:,:,:) !< Data
-   integer,                       intent(in)    :: dim1         !< Size
-   integer,                       intent(in)    :: dim2         !< Size
-   integer,                       intent(in)    :: dim3         !< Size
-   character(len=*),              intent(in)    :: arrayname    !< Name
-   character(len=*),              intent(in)    :: caller       !< Caller
-   
-   integer :: error
-   character*200 :: message
-   
-   allocate(array(dim1,dim2,dim3),stat=error)
-         
-   if(error > 0) then
-      write(message,"(A,A)") "Error in allocating ",trim(arrayname)
-      call elsi_stop(message,caller)
-   endif
-
-   array = cmplx(0.0_dp,0.0_dp)
-
-end subroutine
-
-!>
-!! Clean shutdown in case of error.
-!!
-subroutine elsi_stop(message,caller)
-
-   implicit none
-   include "mpif.h"
-
-   character(len=*), intent(in) :: message !< Error message
-   character(len=*), intent(in) :: caller  !< Caller
-
-   character(len=4096) :: string_message
-   integer :: i_task
-
-   if (mpi_is_setup) then
-      do i_task = 0,n_procs-1
-         if(myid == i_task) then
-            write(string_message,"(1X,'*** Proc',I5,' in ',A,': ',A)")&
-                  myid,trim(caller),trim(message)
-            write(*,'(A)') trim(string_message)
-         endif
-         call MPI_Barrier(mpi_comm_global,mpierr)
-      enddo
-
-      if(n_procs > 1) then
-         call MPI_Abort(mpi_comm_global,0,mpierr)
-      endif
-   else
-      write(string_message,"(1X,'*** Proc  N/A',' in ',A,': ',A)")&
-            trim(caller),trim(message)
-      write(*,'(A)') trim(string_message)
-   end if
-
-   stop
-
-end subroutine
-
-!>
-!! This routine sets the real hamiltonian matrix.
-!!
-subroutine elsi_set_real_hamiltonian(H_in)
-
-   implicit none
-
-   real(kind=dp), target :: H_in(n_l_rows,n_l_cols) !< Real Hamiltonian matrix
-
-   character*40, parameter :: caller = "elsi_set_real_hamiltonian"
-
-   select case (method)
-      case (ELPA)
-         ham_real => H_in
-      case (LIBOMM)
-         call m_register_pdbc(ham_omm,H_in,sc_desc)
-      case (PEXSI)
-         ! Nothing to be done here
-      case (CHESS)
-         call elsi_stop(" CHESS not yet implemented. Exiting...",caller)
-      case (SIPS)
-         ! Nothing to be done here
-      case DEFAULT
-         call elsi_stop(" No supported solver has been chosen."//&
-                        " Please choose ELPA, LIBOMM, or PEXSI solver."//&
-                        " Exiting...",caller)
-   end select
-
-end subroutine
-
-!>
-!! This routine sets the complex hamiltonian matrix.
-!!
-subroutine elsi_set_complex_hamiltonian(H_in)
-
-   implicit none
-
-   complex(kind=dp), target :: H_in(n_l_rows,n_l_cols) !< Complex Hamiltonian matrix
-
-   character*40, parameter :: caller = "elsi_set_complex_hamiltonian"
-
-   select case (method)
-      case (ELPA)
-         ham_complex => H_in
-      case (LIBOMM)
-         call m_register_pdbc(ham_omm,H_in,sc_desc)
-      case (PEXSI)
-         ! Nothing to be done here
-      case (CHESS)
-         call elsi_stop(" CHESS not yet implemented. Exiting...",caller)
-      case (SIPS)
-         call elsi_stop(" SIPS not yet implemented. Exiting...",caller)
-      case DEFAULT
-         call elsi_stop(" No supported solver has been chosen."//&
-                        " Please choose ELPA, LIBOMM, or PEXSI solver."//&
-                        " Exiting...",caller)
-   end select
-
-end subroutine
-
-!>
-!! This routine sets the sparse real Hamiltonian matrix.
-!!
-subroutine elsi_set_sparse_real_hamiltonian(H_in)
-
-   implicit none
-
-   real(kind=dp), target :: H_in(nnz_l_pexsi) !< Sparse real Hamiltonian matrix
-
-   character*40, parameter :: caller = "elsi_set_sparse_real_hamiltonian"
-
-   select case (method)
-      case (ELPA)
-         ! Nothing to be done here
-      case (LIBOMM)
-         ! Nothing to be done here
-      case (PEXSI)
-         ham_real_ccs => H_in
-      case (CHESS)
-         call elsi_stop(" CHESS not yet implemented. Exiting...",caller)
-      case (SIPS)
-         ham_real_ccs => H_in
-      case DEFAULT
-         call elsi_stop(" No supported solver has been chosen."//&
-                        " Please choose ELPA, LIBOMM, or PEXSI solver."//&
-                        " Exiting...",caller)
-   end select
-
-end subroutine
-
-!>
-!! This routine sets the sparse complex Hamiltonian matrix.
-!!
-subroutine elsi_set_sparse_complex_hamiltonian(H_in)
-
-   implicit none
-
-   complex(kind=dp), target :: H_in(nnz_l_pexsi) !< Sparse complex Hamiltonian matrix
-
-   character*40, parameter :: caller = "elsi_set_sparse_complex_hamiltonian"
-
-   select case (method)
-      case (ELPA)
-         ! Nothing to be done here
-      case (LIBOMM)
-         ! Nothing to be done here
-      case (PEXSI)
-         ham_complex_ccs => H_in         
-      case (CHESS)
-         call elsi_stop(" CHESS not yet implemented. Exiting...",caller)
-      case (SIPS)
-         call elsi_stop(" SIPS not yet implemented. Exiting...",caller)
-      case DEFAULT
-         call elsi_stop(" No supported solver has been chosen."//&
-                        " Please choose ELPA, LIBOMM, or PEXSI solver."//&
-                        " Exiting...",caller)
-   end select
-
-end subroutine
-
-!>
-!! This routine sets the real overlap matrix.
-!!
-subroutine elsi_set_real_overlap(S_in)
-
-   implicit none
-
-   real(kind=dp), target :: S_in(n_l_rows,n_l_cols) !< Real overlap matrix
-
-   character*40, parameter :: caller = "elsi_set_real_overlap"
-
-   select case (method)
-      case (ELPA)
-         ovlp_real => S_in
-      case (LIBOMM)
-         call m_register_pdbc(ovlp_omm,S_in,sc_desc)
-      case (PEXSI)
-         ! Nothing to be done here
-      case (CHESS)
-         call elsi_stop(" CHESS not yet implemented. Exiting...",caller)
-      case (SIPS)
-         ! Nothing to be done here
-      case DEFAULT
-         call elsi_stop(" No supported solver has been chosen."//&
-                        " Please choose ELPA, LIBOMM, or PEXSI solver."//&
-                        " Exiting...",caller)
-   end select
-
-end subroutine
-
-!>
-!! This routine sets the complex overlap matrix.
-!!
-subroutine elsi_set_complex_overlap(S_in)
-
-   implicit none
-
-   complex(kind=dp), target :: S_in(n_l_rows,n_l_cols) !< Complex overlap matrix
-
-   character*40, parameter :: caller = "elsi_set_complex_overlap"
-
-   select case (method)
-      case (ELPA)
-         ovlp_complex => S_in
-      case (LIBOMM)
-         call m_register_pdbc(ovlp_omm,S_in,sc_desc)
-      case (PEXSI)
-         ! Nothing to be done here
-      case (CHESS)
-         call elsi_stop(" CHESS not yet implemented. Exiting...",caller)
-      case (SIPS)
-         call elsi_stop(" SIPS not yet implemented. Exiting...",caller)
-      case DEFAULT
-         call elsi_stop(" No supported solver has been chosen."//&
-                        " Please choose ELPA, LIBOMM, or PEXSI solver."//&
-                        " Exiting...",caller)
-   end select
-
-end subroutine
-
-!>
-!! This routine sets the sparse real overlap matrix.
-!!
-subroutine elsi_set_sparse_real_overlap(S_in)
-
-   implicit none
-
-   real(kind=dp), target :: S_in(nnz_l_pexsi) !< Sparse real overlap matrix
-
-   character*40, parameter :: caller = "elsi_set_sparse_real_overlap"
-
-   select case (method)
-      case (ELPA)
-         ! Nothing to be done here
-      case (LIBOMM)
-         ! Nothing to be done here
-      case (PEXSI)
-         ovlp_real_ccs => S_in
-      case (CHESS)
-         call elsi_stop(" CHESS not yet implemented. Exiting...",caller)
-      case (SIPS)
-         ovlp_real_ccs => S_in
-      case DEFAULT
-         call elsi_stop(" No supported solver has been chosen."//&
-                        " Please choose ELPA, LIBOMM, or PEXSI solver."//&
-                        " Exiting...",caller)
-   end select
-
-end subroutine
-
-!>
-!! This routine sets the sparse complex overlap matrix.
-!!
-subroutine elsi_set_sparse_complex_overlap(S_in)
-
-   implicit none
-
-   complex(kind=dp), target :: S_in(nnz_l_pexsi) !< Sparse complex overlap matrix
-
-   character*40, parameter :: caller = "elsi_set_sparse_complex_overlap"
-
-   select case (method)
-      case (ELPA)
-         ! Nothing to be done here
-      case (LIBOMM)
-         ! Nothing to be done here
-      case (PEXSI)
-         ovlp_complex_ccs => S_in
-      case (CHESS)
-         call elsi_stop(" CHESS not yet implemented. Exiting...",caller)
-      case (SIPS)
-         call elsi_stop(" SIPS not yet implemented. Exiting...",caller)
-      case DEFAULT
-         call elsi_stop(" No supported solver has been chosen."//&
-                        " Please choose ELPA, LIBOMM, or PEXSI solver."//&
-                        " Exiting...",caller)
-   end select
-
-end subroutine
-
-!>
-!! This routine sets the eigenvalues.
-!!
-subroutine elsi_set_eigenvalue(e_val_in)
-
-   implicit none
-
-   real(kind=dp), target :: e_val_in(n_g_size) !< Eigenvalues
-
-   character*40, parameter :: caller = "elsi_set_eigenvalue"
-
-   select case (method)
-      case (ELPA)
-         eval => e_val_in
-      case (LIBOMM)
-         ! Nothing to be done here
-      case (PEXSI)
-         ! Nothing to be done here
-      case (CHESS)
-         call elsi_stop(" CHESS not yet implemented. Exiting...",caller)
-      case (SIPS)
-         eval => e_val_in
-      case DEFAULT
-         call elsi_stop(" No supported solver has been chosen."//&
-                        " Please choose ELPA, LIBOMM, or PEXSI solver."//&
-                        " Exiting...",caller)
-   end select
-
-end subroutine
-
-!>
-!! This routine sets the real eigenvectors.
-!!
-subroutine elsi_set_real_eigenvector(e_vec_in)
-
-   implicit none
-   
-   real(kind=dp), target :: e_vec_in(n_l_rows,n_l_cols) !< Real eigenvectors
-
-   character*40, parameter :: caller = "elsi_set_real_eigenvector"
-
-   select case (method)
-      case (ELPA)
-         evec_real => e_vec_in
-      case (LIBOMM)
-         ! Nothing to be done here
-      case (PEXSI)
-         ! Nothing to be done here
-      case (CHESS)
-         call elsi_stop(" CHESS not yet implemented. Exiting...",caller)
-      case (SIPS)
-         evec_real => e_vec_in
-      case DEFAULT
-         call elsi_stop(" No supported solver has been chosen."//&
-                        " Please choose ELPA, LIBOMM, or PEXSI solver."//&
-                        " Exiting...",caller)
-   end select
-
-end subroutine
-
-!>
-!! This routine sets the complex eigenvectors.
-!!
-subroutine elsi_set_complex_eigenvector(e_vec_in)
-
-   implicit none
-
-   complex(kind=dp), target :: e_vec_in(n_l_rows,n_l_cols) !< Complex eigenvectors
-
-   character*40, parameter :: caller = "elsi_set_complex_eigenvector"
-
-   select case (method)
-      case (ELPA)
-         evec_complex => e_vec_in
-      case (LIBOMM)
-         ! Nothing to be done here
-      case (PEXSI)
-         ! Nothing to be done here
-      case (CHESS)
-         call elsi_stop(" CHESS not yet implemented. Exiting...",caller)
-      case (SIPS)
-         call elsi_stop(" SIPS not yet implemented. Exiting...",caller)
-      case DEFAULT
-         call elsi_stop(" No supported solver has been chosen."//&
-                        " Please choose ELPA, LIBOMM, or PEXSI solver."//&
-                        " Exiting...",caller)
-   end select
-
-end subroutine
-
-!>
-!! This routine sets the density matrix.
-!!
-subroutine elsi_set_density_matrix(D_in)
-
-   implicit none
-
-   real(kind=dp), target :: D_in(n_l_rows,n_l_cols) !< Density matrix
-
-   character*40, parameter :: caller = "elsi_set_density_matrix"
-
-   select case (method)
-      case (ELPA)
-         den_mat => D_in
-      case (LIBOMM)
-         call m_register_pdbc(den_mat_omm,D_in,sc_desc)
-      case (PEXSI)
-         ! Nothing to be done here
-      case (CHESS)
-         call elsi_stop(" CHESS not yet implemented. Exiting...",caller)
-      case (SIPS)
-         call elsi_stop(" SIPS not yet implemented. Exiting...",caller)
-      case DEFAULT
-         call elsi_stop(" No supported solver has been chosen."//&
-                        " Please choose ELPA, LIBOMM, or PEXSI solver."//&
-                        " Exiting...",caller)
-   end select
-
-end subroutine
-
-!>
-!! This routine sets the sparse density matrix.
-!!
-subroutine elsi_set_sparse_density_matrix(D_in)
-
-   implicit none
-
-   real(kind=dp), target :: D_in(nnz_l_pexsi) !< Sparse density matrix
-
-   character*40, parameter :: caller = "elsi_set_sparse_density_matrix"
-
-   select case (method)
-      case (ELPA)
-         ! Nothing to be done here
-      case (LIBOMM)
-         ! Nothing to be done here
-      case (PEXSI)
-         den_mat_ccs => D_in
-      case (CHESS)
-         call elsi_stop(" CHESS not yet implemented. Exiting...",caller)
-      case (SIPS)
-         call elsi_stop(" SIPS not yet implemented. Exiting...",caller)
-      case DEFAULT
-         call elsi_stop(" No supported solver has been chosen."//&
-                        " Please choose ELPA, LIBOMM, or PEXSI solver."//&
-                        " Exiting...",caller)
-   end select
-
-end subroutine
-
-!>
-!! This routine sets the row index.
-!!
-subroutine elsi_set_row_ind(row_ind_in)
-
-   implicit none
-
-   integer, target :: row_ind_in(nnz_l_pexsi) !< Row index
-
-   character*40, parameter :: caller = "elsi_set_row_ind"
-
-   select case (method)
-      case (ELPA)
-         ! Nothing to be done here
-      case (LIBOMM)
-         ! Nothing to be done here
-      case (PEXSI)
-         row_ind_ccs => row_ind_in
-      case (CHESS)
-         call elsi_stop(" CHESS not yet implemented. Exiting...",caller)
-      case (SIPS)
-         row_ind_ccs => row_ind_in
-      case DEFAULT
-         call elsi_stop(" No supported solver has been chosen."//&
-                        " Please choose ELPA, LIBOMM, or PEXSI solver."//&
-                        " Exiting...",caller)
-   end select
-
-end subroutine
-
-!>
-!! This routine sets the column pointer.
-!!
-subroutine elsi_set_col_ptr(col_ptr_in)
-
-   implicit none
-
-   integer, target :: col_ptr_in(n_l_cols_pexsi+1) !< Column pointer
-
-   character*40, parameter :: caller = "elsi_set_cplumn_pointer"
-
-   select case (method)
-      case (ELPA)
-         ! Nothing to be done here
-      case (LIBOMM)
-         ! Nothing to be done here
-      case (PEXSI)
-         col_ptr_ccs => col_ptr_in
-      case (CHESS)
-         call elsi_stop(" CHESS not yet implemented. Exiting...",caller)
-      case (SIPS)
-         col_ptr_ccs => col_ptr_in
-      case DEFAULT
-         call elsi_stop(" No supported solver has been chosen."//&
-                        " Please choose ELPA, LIBOMM, or PEXSI solver."//&
-                        " Exiting...",caller)
-   end select
-
-end subroutine
-
-!>
-!! This routine frees memory.
-!!
-subroutine elsi_cleanup()
-
-   implicit none
-
-   ! Nullify pointers
-   if(associated(ham_real))         nullify(ham_real)
-   if(associated(ham_complex))      nullify(ham_complex)
-   if(associated(ovlp_real))        nullify(ovlp_real)
-   if(associated(ovlp_complex))     nullify(ovlp_complex)
-   if(associated(evec_real))        nullify(evec_real)
-   if(associated(evec_complex))     nullify(evec_complex)
-   if(associated(eval))             nullify(eval)
-   if(associated(den_mat))          nullify(den_mat)
-   if(associated(ham_real_ccs))     nullify(ham_real_ccs)
-   if(associated(ham_complex_ccs))  nullify(ham_complex_ccs)
-   if(associated(ovlp_real_ccs))    nullify(ovlp_real_ccs)
-   if(associated(ovlp_complex_ccs)) nullify(ovlp_complex_ccs)
-   if(associated(den_mat_ccs))      nullify(den_mat_ccs)
-   if(associated(row_ind_ccs))      nullify(row_ind_ccs)
-   if(associated(col_ptr_ccs))      nullify(col_ptr_ccs)
-
-   ! ELPA
-   if(allocated(ham_real_elpa))     deallocate(ham_real_elpa)
-   if(allocated(ham_complex_elpa))  deallocate(ham_complex_elpa)
-   if(allocated(ovlp_real_elpa))    deallocate(ovlp_real_elpa)
-   if(allocated(ovlp_complex_elpa)) deallocate(ovlp_complex_elpa)
-   if(allocated(evec_real_elpa))    deallocate(evec_real_elpa)
-   if(allocated(evec_complex_elpa)) deallocate(evec_complex_elpa)
-   if(allocated(eval_elpa))         deallocate(eval_elpa)
-   if(allocated(den_mat_elpa))      deallocate(den_mat_elpa)
-   if(allocated(occ_elpa))          deallocate(occ_elpa)
-
-   ! libOMM
-   if(ham_omm%is_initialized)       call m_deallocate(ham_omm)
-   if(ovlp_omm%is_initialized)      call m_deallocate(ovlp_omm)
-   if(den_mat_omm%is_initialized)   call m_deallocate(den_mat_omm)
-   if(coeff_omm%is_initialized)     call m_deallocate(coeff_omm)
-   if(t_den_mat_omm%is_initialized) call m_deallocate(t_den_mat_omm)
-
-   ! PEXSI
-   if(allocated(ham_real_pexsi))    deallocate(ham_real_pexsi)
-   if(allocated(ovlp_real_pexsi))   deallocate(ovlp_real_pexsi)
-   if(allocated(den_mat_pexsi))     deallocate(den_mat_pexsi)
-   if(allocated(e_den_mat_pexsi))   deallocate(e_den_mat_pexsi)
-   if(allocated(f_den_mat_pexsi))   deallocate(f_den_mat_pexsi)
-   if(allocated(row_ind_pexsi))     deallocate(row_ind_pexsi)
-   if(allocated(col_ptr_pexsi))     deallocate(col_ptr_pexsi)
-
-   ! SIPs
-   if(allocated(inertias))          deallocate(inertias)
-   if(allocated(shifts))            deallocate(shifts)
-   if(allocated(slices))            deallocate(slices)
-
-   if(allocated(local_row))         deallocate(local_row)
-   if(allocated(local_col))         deallocate(local_col)
-
-   ! Finalize PEXSI plan
-   if(method == PEXSI) then
-      call f_ppexsi_plan_finalize(pexsi_plan,pexsi_info)
-   endif
-
-   ! Finalize QETSC
-   if(method == SIPS) then
-      call finalize_sips()
-   endif
-
-end subroutine
-
-!>
-!! This routine guarantees that there are no mutually conflicting parameters.
-!!
-subroutine elsi_check()
-
-   implicit none
-
-   character*40, parameter :: caller = "elsi_check"
-
-   ! General check of method, parallelism, storage
-   if(method < 0 .or. method > 5) then
-      call elsi_stop(" No supported solver has been chosen."//&
-                     " Please choose ELPA, LIBOMM, or PEXSI solver."//&
-                     " Exiting...",caller)
-   endif
-
-   if(parallelism < 0 .or. parallelism > 1) then
-      call elsi_stop(" No supported parallelism has been chosen."//&
-                     " Please choose SINGLE_PROC or MULTI_PROC parallelism."//&
-                     " Exiting...",caller)
-   endif
-
-   if(storage < 0 .or. storage > 1) then
-      call elsi_stop(" No supported format has been chosen."//&
-                     " Please choose BLACS_DENSE or PEXSI_CSC format."//&
-                     " Exiting...",caller)
-   endif
-
-   ! Specific check for each solver
-   if(method == AUTO) then
-      call elsi_stop(" AUTO not yet available."//&
-                     " Please choose ELPA, LIBOMM, or PEXSI solver."//&
-                     " Exiting...",caller)
-
-   else if(method == ELPA) then
-      if(parallelism == MULTI_PROC) then
-         if(.not.mpi_is_setup) then
-            call elsi_stop(" MULTI_PROC parallelism requires MPI being"//&
-                           " set up before calling the solver."//&
-                           " Exiting...",caller)
-         endif
-
-         if(.not.blacs_is_setup) then
-            call elsi_stop(" MULTI_PROC parallelism requires BLACS being"//&
-                           " set up before calling the solver."//&
-                           " Exiting...",caller)
-         endif
-      endif
-
-      if(storage /= BLACS_DENSE) then
-         call elsi_stop(" ELPA has been chosen as the solver."//&
-                        " Please choose BLACS_DENSE matrix format."//&
-                        " Exiting...",caller)
-      endif
-
-   else if(method == LIBOMM) then
-      if(parallelism == MULTI_PROC) then
-         if(.not.mpi_is_setup) then
-            call elsi_stop(" MULTI_PROC parallelism requires MPI being"//&
-                           " set up before calling the solver."//&
-                           " Exiting...",caller)
-         endif
-
-         if(.not.blacs_is_setup) then
-            call elsi_stop(" MULTI_PROC parallelism requires BLACS being"//&
-                           " set up before calling the solver."//&
-                           " Exiting...",caller)
-         endif
-      else
-         call elsi_stop(" libOMM has been chosen as the solver."//&
-                        " Please choose MULTI_PROC parallelism."//&
-                        " Exiting...",caller)
-      endif
-
-      if(storage /= BLACS_DENSE) then
-         call elsi_stop(" libOMM has been chosen as the solver."//&
-                        " Please choose BLACS_DENSE matrix format."//&
-                        " Exiting...",caller)
-      endif
-
-   else if(method == PEXSI) then
-      if(parallelism == MULTI_PROC) then
-         if(.not.mpi_is_setup) then
-            call elsi_stop(" MULTI_PROC parallelism requires MPI being"//&
-                           " set up before calling the solver."//&
-                           " Exiting...",caller)
-         endif
-      else
-         call elsi_stop(" PEXSI has been chosen as the solver."//&
-                        " Please choose MULTI_PROC parallelism."//&
-                        " Exiting...",caller)
-      endif
-
-      if(storage == BLACS_DENSE) then
-         if(.not.blacs_is_setup) then
-            call elsi_stop(" The BLACS_DENSE format has been chosen."//&
-                           " Please set up BLACS before calling the"//&
-                           " Solver. Exiting...",caller)
-         endif
-      else
-         if(.not.sparsity_pattern_ready) then
-            call elsi_stop(" The PEXSI_CSC format has been chosen."//&
-                           " Please set the sparsity pattern before"//&
-                           " calling the solver. Exiting...",caller)
-         endif
-      endif
-
-      if(n_g_size < n_p_per_pole_pexsi) then
-         call elsi_stop(" PEXSI has been chosen as the solver."//&
-                        " The size of matrix is too small for this"//&
-                        " number of processes. Exiting...",caller)
-      endif
-
-   else if(method == CHESS) then
-      call elsi_stop(" CHESS not yet available."//&
-                     " Please choose ELPA, LIBOMM, or PEXSI solver."//&
-                     " Exiting...",caller)
-
-   else if(method == SIPS) then
-      call elsi_statement_print("  ATTENTION! SIPS is EXPERIMENTAL.")
-
-      if(n_g_size < n_procs) then
-         call elsi_stop(" SIPs has been chosen as the solver."//&
-                        " The size of matrix is too small for this"//&
-                        " number of processes. Exiting...",caller)
-      endif
-
-   else
-      call elsi_stop(" No supported solver has been chosen."//&
-                     " Please choose ELPA, LIBOMM, or PEXSI solver."//&
-                     " Exiting...",caller)
-   endif
-
-end subroutine
-
-!> 
-!! This routine computes global row index based on local row index.
-!!
-subroutine elsi_get_global_row(global_idx,local_idx)
-
-   implicit none
-
-   integer, intent(in)  :: local_idx  !< Local index
-   integer, intent(out) :: global_idx !< Global index
-
-   integer :: block !< Local block
-   integer :: idx !< Local index in block
-
-   block = (local_idx-1)/n_b_rows
-   idx = local_idx-block*n_b_rows
-
-   global_idx = my_p_row*n_b_rows+block*n_b_rows*n_p_rows+idx
-
-end subroutine
-
-!> 
-!! This routine computes global column index based on local column index.
-!!
-subroutine elsi_get_global_col(global_idx,local_idx)
-
-   implicit none
-
-   integer, intent(in)  :: local_idx  !< Local index
-   integer, intent(out) :: global_idx !< Global index
-
-   integer :: block !< Local block
-   integer :: idx !< Local index in block
-
-   block = (local_idx-1)/n_b_cols
-   idx = local_idx-block*n_b_cols
-
-   global_idx = my_p_col*n_b_cols+block*n_b_cols*n_p_cols+idx
-
-end subroutine
-
-!>
-!! This routine counts the local number of non_zero elements.
-!!
-subroutine elsi_get_local_nnz(matrix,n_rows,n_cols,nnz)
-
-   implicit none
-
-   real(kind=dp), intent(in)  :: matrix(n_rows,n_cols) !< Local matrix
-   integer,       intent(in)  :: n_rows                !< Local rows
-   integer,       intent(in)  :: n_cols                !< Local cols
-   integer,       intent(out) :: nnz                   !< Number of non-zero
-
-   integer :: i_row !< Row counter
-   integer :: i_col !< Column counter
-   integer :: i_nz !< Non-zero element counter
-
-   nnz = 0
-
-   do i_col = 1,n_cols
-      do i_row = 1,n_rows
-         if(abs(matrix(i_row,i_col)) > zero_threshold) then
-            nnz = nnz+1
-         endif
-      enddo
-   enddo
-
-end subroutine
-
-end module ELSI_UTILS
+! Copyright (c) 2015-2017, the ELSI team. All rights reserved.
+!
+! Redistribution and use in source and binary forms, with or without
+! modification, are permitted provided that the following conditions are met:
+!
+!  * Redistributions of source code must retain the above copyright notice,
+!    this list of conditions and the following disclaimer.
+!
+!  * Redistributions in binary form must reproduce the above copyright notice,
+!    this list of conditions and the following disclaimer in the documentation
+!    and/or other materials provided with the distribution.
+!
+!  * Neither the name of the "ELectronic Structure Infrastructure" project nor
+!    the names of its contributors may be used to endorse or promote products
+!    derived from this software without specific prior written permission.
+!
+! THIS SOFTWARE IS PROVIDED BY THE COPYRIGHT HOLDERS AND CONTRIBUTORS "AS IS"
+! AND ANY EXPRESS OR IMPLIED WARRANTIES, INCLUDING, BUT NOT LIMITED TO, THE
+! IMPLIED WARRANTIES OF MERCHANTABILITY AND FITNESS FOR A PARTICULAR PURPOSE
+! ARE DISCLAIMED. IN NO EVENT SHALL COPYRIGHT HOLDER BE LIABLE FOR ANY DIRECT,
+! INDIRECT, INCIDENTAL, SPECIAL, EXEMPLARY, OR CONSEQUENTIAL DAMAGES (INCLUDING,
+! BUT NOT LIMITED TO, PROCUREMENT OF SUBSTITUTE GOODS OR SERVICES; LOSS OF USE,
+! DATA, OR PROFITS; OR BUSINESS INTERRUPTION) HOWEVER CAUSED AND ON ANY THEORY
+! OF LIABILITY, WHETHER IN CONTRACT, STRICT LIABILITY, OR TORT (INCLUDING
+! NEGLIGENCE OR OTHERWISE) ARISING IN ANY WAY OUT OF THE USE OF THIS SOFTWARE,
+! EVEN IF ADVISED OF THE POSSIBILITY OF SUCH DAMAGE.
+
+!>
+!! This module contains utilities for ELSI, including array allocations and
+!! printings for debugging.
+!!
+
+module ELSI_UTILS
+
+   use iso_c_binding
+   use ELSI_PRECISION, only : dp
+   use ELSI_CONSTANTS, only : AUTO, ELPA, LIBOMM, PEXSI, CHESS, SIPS, BLACS_DENSE, MULTI_PROC
+   use ELSI_DIMENSIONS
+   use MatrixSwitch
+   use f_ppexsi_interface
+   use m_qetsc
+
+   implicit none
+   private
+
+   public :: elsi_set_hamiltonian
+   public :: elsi_set_overlap
+   public :: elsi_set_eigenvalue
+   public :: elsi_set_eigenvector
+   public :: elsi_set_density_matrix
+   public :: elsi_set_row_ind
+   public :: elsi_set_col_ptr
+   public :: elsi_set_sparse_hamiltonian
+   public :: elsi_set_sparse_overlap
+   public :: elsi_set_sparse_density_matrix
+   public :: elsi_statement_print
+   public :: elsi_allocate
+   public :: elsi_cleanup
+   public :: elsi_stop
+   public :: elsi_check
+   public :: elsi_get_global_row
+   public :: elsi_get_global_col
+   public :: elsi_get_local_nnz
+
+   interface elsi_set_hamiltonian
+      module procedure elsi_set_real_hamiltonian,&
+                       elsi_set_complex_hamiltonian
+   end interface
+
+   interface elsi_set_sparse_hamiltonian
+      module procedure elsi_set_sparse_real_hamiltonian,&
+                       elsi_set_sparse_complex_hamiltonian
+   end interface
+
+   interface elsi_set_overlap
+      module procedure elsi_set_real_overlap,&
+                       elsi_set_complex_overlap
+   end interface
+
+   interface elsi_set_sparse_overlap
+      module procedure elsi_set_sparse_real_overlap,&
+                       elsi_set_sparse_complex_overlap
+   end interface
+
+   interface elsi_set_eigenvector
+      module procedure elsi_set_real_eigenvector,&
+                       elsi_set_complex_eigenvector
+   end interface
+
+   interface elsi_allocate
+      module procedure elsi_allocate_integer_1d,&
+                       elsi_allocate_integer_2d,&
+                       elsi_allocate_integer_3d,&
+                       elsi_allocate_real_1d,&
+                       elsi_allocate_real_2d,&
+                       elsi_allocate_real_3d,&
+                       elsi_allocate_complex_1d,&
+                       elsi_allocate_complex_2d,&
+                       elsi_allocate_complex_3d
+   end interface
+
+contains
+
+!>
+!! This routine prints a statement.
+!!
+subroutine elsi_statement_print(message)
+
+   implicit none
+
+   character(len=*), intent(in) :: message !< Message to print
+
+   if(print_info) then
+      if(myid == 0) then
+         write(*,'(A)') trim(message)
+      endif
+   endif
+
+end subroutine
+
+!>
+!! This routine allocates a 1D array with real(kind=dp).
+!!
+subroutine elsi_allocate_real_1d(array,dim1,arrayname,caller)
+
+   implicit none
+
+   real(kind=dp), allocatable, intent(inout) :: array(:)  !< Data
+   integer,                    intent(in)    :: dim1      !< Size
+   character(len=*),           intent(in)    :: arrayname !< Name
+   character(len=*),           intent(in)    :: caller    !< Caller
+
+   integer :: error
+   character*200 :: message
+
+   allocate(array(dim1),stat=error)
+
+   if(error > 0) then 
+      write(message,"(A,A)") "Error in allocating ",trim(arrayname)
+      call elsi_stop(message,caller)
+   endif
+
+   array = 0.0_dp
+
+end subroutine
+
+!>
+!! This routine allocates a 1D array with integer.
+!!
+subroutine elsi_allocate_integer_1d(array,dim1,arrayname,caller)
+
+   implicit none
+
+   integer, allocatable, intent(inout) :: array(:)  !< Data
+   integer,              intent(in)    :: dim1      !< Size
+   character(len=*),     intent(in)    :: arrayname !< Name
+   character(len=*),     intent(in)    :: caller    !< Caller
+
+   integer :: error
+   character*200 :: message
+
+   allocate(array(dim1),stat=error)
+
+   if(error > 0) then
+      write(message,"(A,A)") "Error in allocating ",trim(arrayname)
+      call elsi_stop(message,caller)
+   endif
+
+   array = 0
+
+end subroutine
+
+!>
+!! This routine allocates a 1D array with complex(kind=dp).
+!!
+subroutine elsi_allocate_complex_1d(array,dim1,arrayname,caller)
+
+   implicit none
+
+   complex(kind=dp), allocatable, intent(inout) :: array(:)  !< Data
+   integer,                       intent(in)    :: dim1      !< Size
+   character(len=*),              intent(in)    :: arrayname !< Name
+   character(len=*),              intent(in)    :: caller    !< Caller
+
+   integer :: error
+   character*200 :: message
+
+   allocate(array(dim1),stat=error)
+
+   if(error > 0) then
+      write(message,"(A,A)") "Error in allocating ",trim(arrayname)
+      call elsi_stop(message,caller)
+   endif
+
+   array = cmplx(0.0_dp,0.0_dp)
+
+end subroutine
+
+!>
+!! This routine allocates a 2D array of real(kind=dp).
+!!
+subroutine elsi_allocate_real_2d(array,dim1,dim2,arrayname,caller)
+
+   implicit none
+
+   real(kind=dp), allocatable, intent(inout) :: array(:,:) !< Data
+   integer,                    intent(in)    :: dim1       !< Size
+   integer,                    intent(in)    :: dim2       !< Size
+   character(len=*),           intent(in)    :: arrayname  !< Name
+   character(len=*),           intent(in)    :: caller     !< Caller
+
+   integer :: error
+   character*200 :: message
+
+   allocate(array(dim1,dim2),stat=error)
+
+   if(error > 0) then
+      write(message,"(A,A)") "Error in allocating ",trim(arrayname)
+      call elsi_stop(message,caller)
+   endif
+
+   array = 0.0_dp
+
+end subroutine
+
+!>
+!! This routine allocates a 2D array of integer.
+!!
+subroutine elsi_allocate_integer_2d(array,dim1,dim2,arrayname,caller)
+
+   implicit none
+
+   integer, allocatable, intent(inout) :: array(:,:) !< Data
+   integer,              intent(in)    :: dim1       !< Size
+   integer,              intent(in)    :: dim2       !< Size
+   character(len=*),     intent(in)    :: arrayname  !< Name
+   character(len=*),     intent(in)    :: caller     !< Caller
+
+   integer :: error
+   character*200 :: message
+
+   allocate(array(dim1,dim2),stat=error)
+
+   if(error > 0) then
+      write(message,"(A,A)") "Error in allocating ",trim(arrayname)
+      call elsi_stop(message,caller)
+   endif
+
+   array = 0
+
+end subroutine
+
+!>
+!! This routine allocates a 2D array of complex(kind=dp).
+!!
+subroutine elsi_allocate_complex_2d(array,dim1,dim2,arrayname,caller)
+
+   implicit none
+
+   complex(kind=dp), allocatable, intent(inout) :: array(:,:) !< Data
+   integer,                       intent(in)    :: dim1       !< Size
+   integer,                       intent(in)    :: dim2       !< Size
+   character(len=*),              intent(in)    :: arrayname  !< Name
+   character(len=*),              intent(in)    :: caller     !< Caller
+
+   integer :: error
+   character*200 :: message
+
+   allocate(array(dim1,dim2),stat=error)
+
+   if(error > 0) then
+      write(message,"(A,A)") "Error in allocating ",trim(arrayname)
+      call elsi_stop(message,caller)
+   endif
+
+   array = cmplx(0.0_dp,0.0_dp)
+
+end subroutine
+
+!>
+!! This routine allocates a 3D array of real(kind=dp).
+!!
+subroutine elsi_allocate_real_3d(array,dim1,dim2,dim3,arrayname,caller)
+
+   implicit none
+
+   real(kind=dp), allocatable, intent(inout) :: array(:,:,:) !< Data
+   integer,                    intent(in)    :: dim1         !< Size
+   integer,                    intent(in)    :: dim2         !< Size
+   integer,                    intent(in)    :: dim3         !< Size
+   character(len=*),           intent(in)    :: arrayname    !< Name
+   character(len=*),           intent(in)    :: caller       !< Caller
+
+   integer :: error
+   character*200 :: message
+
+   allocate(array(dim1,dim2,dim3),stat=error)
+
+   if(error > 0) then
+      write(message,"(A,A)") "Error in allocating ",trim(arrayname)
+      call elsi_stop(message,caller)
+   endif
+
+   array = 0.0_dp
+
+end subroutine
+
+!>
+!! This routine allocates a 3D array of integer.
+!!
+subroutine elsi_allocate_integer_3d(array,dim1,dim2,dim3,arrayname,caller)
+
+   implicit none
+   
+   integer, allocatable, intent(inout) :: array(:,:,:) !< Data
+   integer,              intent(in)    :: dim1         !< Size
+   integer,              intent(in)    :: dim2         !< Size
+   integer,              intent(in)    :: dim3         !< Size
+   character(len=*),     intent(in)    :: arrayname    !< Name
+   character(len=*),     intent(in)    :: caller       !< Caller
+   
+   integer :: error
+   character*200 :: message
+   
+   allocate(array(dim1,dim2,dim3),stat=error)
+         
+   if(error > 0) then
+      write(message,"(A,A)") "Error in allocating ",trim(arrayname)
+      call elsi_stop(message,caller)
+   endif
+
+   array = 0
+
+end subroutine
+
+!>
+!! This routine allocates a 3D array of complex(kind=dp).
+!!
+subroutine elsi_allocate_complex_3d(array,dim1,dim2,dim3,arrayname,caller)
+
+   implicit none
+   
+   complex(kind=dp), allocatable, intent(inout) :: array(:,:,:) !< Data
+   integer,                       intent(in)    :: dim1         !< Size
+   integer,                       intent(in)    :: dim2         !< Size
+   integer,                       intent(in)    :: dim3         !< Size
+   character(len=*),              intent(in)    :: arrayname    !< Name
+   character(len=*),              intent(in)    :: caller       !< Caller
+   
+   integer :: error
+   character*200 :: message
+   
+   allocate(array(dim1,dim2,dim3),stat=error)
+         
+   if(error > 0) then
+      write(message,"(A,A)") "Error in allocating ",trim(arrayname)
+      call elsi_stop(message,caller)
+   endif
+
+   array = cmplx(0.0_dp,0.0_dp)
+
+end subroutine
+
+!>
+!! Clean shutdown in case of error.
+!!
+subroutine elsi_stop(message,caller)
+
+   implicit none
+   include "mpif.h"
+
+   character(len=*), intent(in) :: message !< Error message
+   character(len=*), intent(in) :: caller  !< Caller
+
+   character(len=4096) :: string_message
+   integer :: i_task
+
+   if (mpi_is_setup) then
+      do i_task = 0,n_procs-1
+         if(myid == i_task) then
+            write(string_message,"(1X,'*** Proc',I5,' in ',A,': ',A)")&
+                  myid,trim(caller),trim(message)
+            write(*,'(A)') trim(string_message)
+         endif
+         call MPI_Barrier(mpi_comm_global,mpierr)
+      enddo
+
+      if(n_procs > 1) then
+         call MPI_Abort(mpi_comm_global,0,mpierr)
+      endif
+   else
+      write(string_message,"(1X,'*** Proc  N/A',' in ',A,': ',A)")&
+            trim(caller),trim(message)
+      write(*,'(A)') trim(string_message)
+   end if
+
+   stop
+
+end subroutine
+
+!>
+!! This routine sets the real hamiltonian matrix.
+!!
+subroutine elsi_set_real_hamiltonian(H_in)
+
+   implicit none
+
+   real(kind=dp), target :: H_in(n_l_rows,n_l_cols) !< Real Hamiltonian matrix
+
+   character*40, parameter :: caller = "elsi_set_real_hamiltonian"
+
+   select case (method)
+      case (ELPA)
+         ham_real => H_in
+      case (LIBOMM)
+         call m_register_pdbc(ham_omm,H_in,sc_desc)
+      case (PEXSI)
+         ! Nothing to be done here
+      case (CHESS)
+         call elsi_stop(" CHESS not yet implemented. Exiting...",caller)
+      case (SIPS)
+         ! Nothing to be done here
+      case DEFAULT
+         call elsi_stop(" No supported solver has been chosen."//&
+                        " Please choose ELPA, LIBOMM, or PEXSI solver."//&
+                        " Exiting...",caller)
+   end select
+
+end subroutine
+
+!>
+!! This routine sets the complex hamiltonian matrix.
+!!
+subroutine elsi_set_complex_hamiltonian(H_in)
+
+   implicit none
+
+   complex(kind=dp), target :: H_in(n_l_rows,n_l_cols) !< Complex Hamiltonian matrix
+
+   character*40, parameter :: caller = "elsi_set_complex_hamiltonian"
+
+   select case (method)
+      case (ELPA)
+         ham_complex => H_in
+      case (LIBOMM)
+         call m_register_pdbc(ham_omm,H_in,sc_desc)
+      case (PEXSI)
+         ! Nothing to be done here
+      case (CHESS)
+         call elsi_stop(" CHESS not yet implemented. Exiting...",caller)
+      case (SIPS)
+         call elsi_stop(" SIPS not yet implemented. Exiting...",caller)
+      case DEFAULT
+         call elsi_stop(" No supported solver has been chosen."//&
+                        " Please choose ELPA, LIBOMM, or PEXSI solver."//&
+                        " Exiting...",caller)
+   end select
+
+end subroutine
+
+!>
+!! This routine sets the sparse real Hamiltonian matrix.
+!!
+subroutine elsi_set_sparse_real_hamiltonian(H_in)
+
+   implicit none
+
+   real(kind=dp), target :: H_in(nnz_l_pexsi) !< Sparse real Hamiltonian matrix
+
+   character*40, parameter :: caller = "elsi_set_sparse_real_hamiltonian"
+
+   select case (method)
+      case (ELPA)
+         ! Nothing to be done here
+      case (LIBOMM)
+         ! Nothing to be done here
+      case (PEXSI)
+         ham_real_ccs => H_in
+      case (CHESS)
+         call elsi_stop(" CHESS not yet implemented. Exiting...",caller)
+      case (SIPS)
+         ham_real_ccs => H_in
+      case DEFAULT
+         call elsi_stop(" No supported solver has been chosen."//&
+                        " Please choose ELPA, LIBOMM, or PEXSI solver."//&
+                        " Exiting...",caller)
+   end select
+
+end subroutine
+
+!>
+!! This routine sets the sparse complex Hamiltonian matrix.
+!!
+subroutine elsi_set_sparse_complex_hamiltonian(H_in)
+
+   implicit none
+
+   complex(kind=dp), target :: H_in(nnz_l_pexsi) !< Sparse complex Hamiltonian matrix
+
+   character*40, parameter :: caller = "elsi_set_sparse_complex_hamiltonian"
+
+   select case (method)
+      case (ELPA)
+         ! Nothing to be done here
+      case (LIBOMM)
+         ! Nothing to be done here
+      case (PEXSI)
+         ham_complex_ccs => H_in         
+      case (CHESS)
+         call elsi_stop(" CHESS not yet implemented. Exiting...",caller)
+      case (SIPS)
+         call elsi_stop(" SIPS not yet implemented. Exiting...",caller)
+      case DEFAULT
+         call elsi_stop(" No supported solver has been chosen."//&
+                        " Please choose ELPA, LIBOMM, or PEXSI solver."//&
+                        " Exiting...",caller)
+   end select
+
+end subroutine
+
+!>
+!! This routine sets the real overlap matrix.
+!!
+subroutine elsi_set_real_overlap(S_in)
+
+   implicit none
+
+   real(kind=dp), target :: S_in(n_l_rows,n_l_cols) !< Real overlap matrix
+
+   character*40, parameter :: caller = "elsi_set_real_overlap"
+
+   select case (method)
+      case (ELPA)
+         ovlp_real => S_in
+      case (LIBOMM)
+         call m_register_pdbc(ovlp_omm,S_in,sc_desc)
+      case (PEXSI)
+         ! Nothing to be done here
+      case (CHESS)
+         call elsi_stop(" CHESS not yet implemented. Exiting...",caller)
+      case (SIPS)
+         ! Nothing to be done here
+      case DEFAULT
+         call elsi_stop(" No supported solver has been chosen."//&
+                        " Please choose ELPA, LIBOMM, or PEXSI solver."//&
+                        " Exiting...",caller)
+   end select
+
+end subroutine
+
+!>
+!! This routine sets the complex overlap matrix.
+!!
+subroutine elsi_set_complex_overlap(S_in)
+
+   implicit none
+
+   complex(kind=dp), target :: S_in(n_l_rows,n_l_cols) !< Complex overlap matrix
+
+   character*40, parameter :: caller = "elsi_set_complex_overlap"
+
+   select case (method)
+      case (ELPA)
+         ovlp_complex => S_in
+      case (LIBOMM)
+         call m_register_pdbc(ovlp_omm,S_in,sc_desc)
+      case (PEXSI)
+         ! Nothing to be done here
+      case (CHESS)
+         call elsi_stop(" CHESS not yet implemented. Exiting...",caller)
+      case (SIPS)
+         call elsi_stop(" SIPS not yet implemented. Exiting...",caller)
+      case DEFAULT
+         call elsi_stop(" No supported solver has been chosen."//&
+                        " Please choose ELPA, LIBOMM, or PEXSI solver."//&
+                        " Exiting...",caller)
+   end select
+
+end subroutine
+
+!>
+!! This routine sets the sparse real overlap matrix.
+!!
+subroutine elsi_set_sparse_real_overlap(S_in)
+
+   implicit none
+
+   real(kind=dp), target :: S_in(nnz_l_pexsi) !< Sparse real overlap matrix
+
+   character*40, parameter :: caller = "elsi_set_sparse_real_overlap"
+
+   select case (method)
+      case (ELPA)
+         ! Nothing to be done here
+      case (LIBOMM)
+         ! Nothing to be done here
+      case (PEXSI)
+         ovlp_real_ccs => S_in
+      case (CHESS)
+         call elsi_stop(" CHESS not yet implemented. Exiting...",caller)
+      case (SIPS)
+         ovlp_real_ccs => S_in
+      case DEFAULT
+         call elsi_stop(" No supported solver has been chosen."//&
+                        " Please choose ELPA, LIBOMM, or PEXSI solver."//&
+                        " Exiting...",caller)
+   end select
+
+end subroutine
+
+!>
+!! This routine sets the sparse complex overlap matrix.
+!!
+subroutine elsi_set_sparse_complex_overlap(S_in)
+
+   implicit none
+
+   complex(kind=dp), target :: S_in(nnz_l_pexsi) !< Sparse complex overlap matrix
+
+   character*40, parameter :: caller = "elsi_set_sparse_complex_overlap"
+
+   select case (method)
+      case (ELPA)
+         ! Nothing to be done here
+      case (LIBOMM)
+         ! Nothing to be done here
+      case (PEXSI)
+         ovlp_complex_ccs => S_in
+      case (CHESS)
+         call elsi_stop(" CHESS not yet implemented. Exiting...",caller)
+      case (SIPS)
+         call elsi_stop(" SIPS not yet implemented. Exiting...",caller)
+      case DEFAULT
+         call elsi_stop(" No supported solver has been chosen."//&
+                        " Please choose ELPA, LIBOMM, or PEXSI solver."//&
+                        " Exiting...",caller)
+   end select
+
+end subroutine
+
+!>
+!! This routine sets the eigenvalues.
+!!
+subroutine elsi_set_eigenvalue(e_val_in)
+
+   implicit none
+
+   real(kind=dp), target :: e_val_in(n_g_size) !< Eigenvalues
+
+   character*40, parameter :: caller = "elsi_set_eigenvalue"
+
+   select case (method)
+      case (ELPA)
+         eval => e_val_in
+      case (LIBOMM)
+         ! Nothing to be done here
+      case (PEXSI)
+         ! Nothing to be done here
+      case (CHESS)
+         call elsi_stop(" CHESS not yet implemented. Exiting...",caller)
+      case (SIPS)
+         eval => e_val_in
+      case DEFAULT
+         call elsi_stop(" No supported solver has been chosen."//&
+                        " Please choose ELPA, LIBOMM, or PEXSI solver."//&
+                        " Exiting...",caller)
+   end select
+
+end subroutine
+
+!>
+!! This routine sets the real eigenvectors.
+!!
+subroutine elsi_set_real_eigenvector(e_vec_in)
+
+   implicit none
+   
+   real(kind=dp), target :: e_vec_in(n_l_rows,n_l_cols) !< Real eigenvectors
+
+   character*40, parameter :: caller = "elsi_set_real_eigenvector"
+
+   select case (method)
+      case (ELPA)
+         evec_real => e_vec_in
+      case (LIBOMM)
+         ! Nothing to be done here
+      case (PEXSI)
+         ! Nothing to be done here
+      case (CHESS)
+         call elsi_stop(" CHESS not yet implemented. Exiting...",caller)
+      case (SIPS)
+         evec_real => e_vec_in
+      case DEFAULT
+         call elsi_stop(" No supported solver has been chosen."//&
+                        " Please choose ELPA, LIBOMM, or PEXSI solver."//&
+                        " Exiting...",caller)
+   end select
+
+end subroutine
+
+!>
+!! This routine sets the complex eigenvectors.
+!!
+subroutine elsi_set_complex_eigenvector(e_vec_in)
+
+   implicit none
+
+   complex(kind=dp), target :: e_vec_in(n_l_rows,n_l_cols) !< Complex eigenvectors
+
+   character*40, parameter :: caller = "elsi_set_complex_eigenvector"
+
+   select case (method)
+      case (ELPA)
+         evec_complex => e_vec_in
+      case (LIBOMM)
+         ! Nothing to be done here
+      case (PEXSI)
+         ! Nothing to be done here
+      case (CHESS)
+         call elsi_stop(" CHESS not yet implemented. Exiting...",caller)
+      case (SIPS)
+         call elsi_stop(" SIPS not yet implemented. Exiting...",caller)
+      case DEFAULT
+         call elsi_stop(" No supported solver has been chosen."//&
+                        " Please choose ELPA, LIBOMM, or PEXSI solver."//&
+                        " Exiting...",caller)
+   end select
+
+end subroutine
+
+!>
+!! This routine sets the density matrix.
+!!
+subroutine elsi_set_density_matrix(D_in)
+
+   implicit none
+
+   real(kind=dp), target :: D_in(n_l_rows,n_l_cols) !< Density matrix
+
+   character*40, parameter :: caller = "elsi_set_density_matrix"
+
+   select case (method)
+      case (ELPA)
+         den_mat => D_in
+      case (LIBOMM)
+         call m_register_pdbc(den_mat_omm,D_in,sc_desc)
+      case (PEXSI)
+         ! Nothing to be done here
+      case (CHESS)
+         call elsi_stop(" CHESS not yet implemented. Exiting...",caller)
+      case (SIPS)
+         call elsi_stop(" SIPS not yet implemented. Exiting...",caller)
+      case DEFAULT
+         call elsi_stop(" No supported solver has been chosen."//&
+                        " Please choose ELPA, LIBOMM, or PEXSI solver."//&
+                        " Exiting...",caller)
+   end select
+
+end subroutine
+
+!>
+!! This routine sets the sparse density matrix.
+!!
+subroutine elsi_set_sparse_density_matrix(D_in)
+
+   implicit none
+
+   real(kind=dp), target :: D_in(nnz_l_pexsi) !< Sparse density matrix
+
+   character*40, parameter :: caller = "elsi_set_sparse_density_matrix"
+
+   select case (method)
+      case (ELPA)
+         ! Nothing to be done here
+      case (LIBOMM)
+         ! Nothing to be done here
+      case (PEXSI)
+         den_mat_ccs => D_in
+      case (CHESS)
+         call elsi_stop(" CHESS not yet implemented. Exiting...",caller)
+      case (SIPS)
+         call elsi_stop(" SIPS not yet implemented. Exiting...",caller)
+      case DEFAULT
+         call elsi_stop(" No supported solver has been chosen."//&
+                        " Please choose ELPA, LIBOMM, or PEXSI solver."//&
+                        " Exiting...",caller)
+   end select
+
+end subroutine
+
+!>
+!! This routine sets the row index.
+!!
+subroutine elsi_set_row_ind(row_ind_in)
+
+   implicit none
+
+   integer, target :: row_ind_in(nnz_l_pexsi) !< Row index
+
+   character*40, parameter :: caller = "elsi_set_row_ind"
+
+   select case (method)
+      case (ELPA)
+         ! Nothing to be done here
+      case (LIBOMM)
+         ! Nothing to be done here
+      case (PEXSI)
+         row_ind_ccs => row_ind_in
+      case (CHESS)
+         call elsi_stop(" CHESS not yet implemented. Exiting...",caller)
+      case (SIPS)
+         row_ind_ccs => row_ind_in
+      case DEFAULT
+         call elsi_stop(" No supported solver has been chosen."//&
+                        " Please choose ELPA, LIBOMM, or PEXSI solver."//&
+                        " Exiting...",caller)
+   end select
+
+end subroutine
+
+!>
+!! This routine sets the column pointer.
+!!
+subroutine elsi_set_col_ptr(col_ptr_in)
+
+   implicit none
+
+   integer, target :: col_ptr_in(n_l_cols_pexsi+1) !< Column pointer
+
+   character*40, parameter :: caller = "elsi_set_cplumn_pointer"
+
+   select case (method)
+      case (ELPA)
+         ! Nothing to be done here
+      case (LIBOMM)
+         ! Nothing to be done here
+      case (PEXSI)
+         col_ptr_ccs => col_ptr_in
+      case (CHESS)
+         call elsi_stop(" CHESS not yet implemented. Exiting...",caller)
+      case (SIPS)
+         col_ptr_ccs => col_ptr_in
+      case DEFAULT
+         call elsi_stop(" No supported solver has been chosen."//&
+                        " Please choose ELPA, LIBOMM, or PEXSI solver."//&
+                        " Exiting...",caller)
+   end select
+
+end subroutine
+
+!>
+!! This routine frees memory.
+!!
+subroutine elsi_cleanup()
+
+   implicit none
+
+   ! Nullify pointers
+   if(associated(ham_real))         nullify(ham_real)
+   if(associated(ham_complex))      nullify(ham_complex)
+   if(associated(ovlp_real))        nullify(ovlp_real)
+   if(associated(ovlp_complex))     nullify(ovlp_complex)
+   if(associated(evec_real))        nullify(evec_real)
+   if(associated(evec_complex))     nullify(evec_complex)
+   if(associated(eval))             nullify(eval)
+   if(associated(den_mat))          nullify(den_mat)
+   if(associated(ham_real_ccs))     nullify(ham_real_ccs)
+   if(associated(ham_complex_ccs))  nullify(ham_complex_ccs)
+   if(associated(ovlp_real_ccs))    nullify(ovlp_real_ccs)
+   if(associated(ovlp_complex_ccs)) nullify(ovlp_complex_ccs)
+   if(associated(den_mat_ccs))      nullify(den_mat_ccs)
+   if(associated(row_ind_ccs))      nullify(row_ind_ccs)
+   if(associated(col_ptr_ccs))      nullify(col_ptr_ccs)
+
+   ! ELPA
+   if(allocated(ham_real_elpa))     deallocate(ham_real_elpa)
+   if(allocated(ham_complex_elpa))  deallocate(ham_complex_elpa)
+   if(allocated(ovlp_real_elpa))    deallocate(ovlp_real_elpa)
+   if(allocated(ovlp_complex_elpa)) deallocate(ovlp_complex_elpa)
+   if(allocated(evec_real_elpa))    deallocate(evec_real_elpa)
+   if(allocated(evec_complex_elpa)) deallocate(evec_complex_elpa)
+   if(allocated(eval_elpa))         deallocate(eval_elpa)
+   if(allocated(den_mat_elpa))      deallocate(den_mat_elpa)
+   if(allocated(occ_elpa))          deallocate(occ_elpa)
+
+   ! libOMM
+   if(ham_omm%is_initialized)       call m_deallocate(ham_omm)
+   if(ovlp_omm%is_initialized)      call m_deallocate(ovlp_omm)
+   if(den_mat_omm%is_initialized)   call m_deallocate(den_mat_omm)
+   if(coeff_omm%is_initialized)     call m_deallocate(coeff_omm)
+   if(t_den_mat_omm%is_initialized) call m_deallocate(t_den_mat_omm)
+
+   ! PEXSI
+   if(allocated(ham_real_pexsi))    deallocate(ham_real_pexsi)
+   if(allocated(ovlp_real_pexsi))   deallocate(ovlp_real_pexsi)
+   if(allocated(den_mat_pexsi))     deallocate(den_mat_pexsi)
+   if(allocated(e_den_mat_pexsi))   deallocate(e_den_mat_pexsi)
+   if(allocated(f_den_mat_pexsi))   deallocate(f_den_mat_pexsi)
+   if(allocated(row_ind_pexsi))     deallocate(row_ind_pexsi)
+   if(allocated(col_ptr_pexsi))     deallocate(col_ptr_pexsi)
+
+   ! SIPs
+   if(allocated(inertias))          deallocate(inertias)
+   if(allocated(shifts))            deallocate(shifts)
+   if(allocated(slices))            deallocate(slices)
+
+   if(allocated(local_row))         deallocate(local_row)
+   if(allocated(local_col))         deallocate(local_col)
+
+   ! Finalize PEXSI plan
+   if(method == PEXSI) then
+      call f_ppexsi_plan_finalize(pexsi_plan,pexsi_info)
+   endif
+
+   ! Finalize QETSC
+   if(method == SIPS) then
+      call finalize_sips()
+   endif
+
+end subroutine
+
+!>
+!! This routine guarantees that there are no mutually conflicting parameters.
+!!
+subroutine elsi_check()
+
+   implicit none
+
+   character*40, parameter :: caller = "elsi_check"
+
+   ! General check of method, parallelism, storage
+   if(method < 0 .or. method > 5) then
+      call elsi_stop(" No supported solver has been chosen."//&
+                     " Please choose ELPA, LIBOMM, or PEXSI solver."//&
+                     " Exiting...",caller)
+   endif
+
+   if(parallelism < 0 .or. parallelism > 1) then
+      call elsi_stop(" No supported parallelism has been chosen."//&
+                     " Please choose SINGLE_PROC or MULTI_PROC parallelism."//&
+                     " Exiting...",caller)
+   endif
+
+   if(storage < 0 .or. storage > 1) then
+      call elsi_stop(" No supported format has been chosen."//&
+                     " Please choose BLACS_DENSE or PEXSI_CSC format."//&
+                     " Exiting...",caller)
+   endif
+
+   ! Specific check for each solver
+   if(method == AUTO) then
+      call elsi_stop(" AUTO not yet available."//&
+                     " Please choose ELPA, LIBOMM, or PEXSI solver."//&
+                     " Exiting...",caller)
+
+   else if(method == ELPA) then
+      if(parallelism == MULTI_PROC) then
+         if(.not.mpi_is_setup) then
+            call elsi_stop(" MULTI_PROC parallelism requires MPI being"//&
+                           " set up before calling the solver."//&
+                           " Exiting...",caller)
+         endif
+
+         if(.not.blacs_is_setup) then
+            call elsi_stop(" MULTI_PROC parallelism requires BLACS being"//&
+                           " set up before calling the solver."//&
+                           " Exiting...",caller)
+         endif
+      endif
+
+      if(storage /= BLACS_DENSE) then
+         call elsi_stop(" ELPA has been chosen as the solver."//&
+                        " Please choose BLACS_DENSE matrix format."//&
+                        " Exiting...",caller)
+      endif
+
+   else if(method == LIBOMM) then
+      if(parallelism == MULTI_PROC) then
+         if(.not.mpi_is_setup) then
+            call elsi_stop(" MULTI_PROC parallelism requires MPI being"//&
+                           " set up before calling the solver."//&
+                           " Exiting...",caller)
+         endif
+
+         if(.not.blacs_is_setup) then
+            call elsi_stop(" MULTI_PROC parallelism requires BLACS being"//&
+                           " set up before calling the solver."//&
+                           " Exiting...",caller)
+         endif
+      else
+         call elsi_stop(" libOMM has been chosen as the solver."//&
+                        " Please choose MULTI_PROC parallelism."//&
+                        " Exiting...",caller)
+      endif
+
+      if(storage /= BLACS_DENSE) then
+         call elsi_stop(" libOMM has been chosen as the solver."//&
+                        " Please choose BLACS_DENSE matrix format."//&
+                        " Exiting...",caller)
+      endif
+
+   else if(method == PEXSI) then
+      if(parallelism == MULTI_PROC) then
+         if(.not.mpi_is_setup) then
+            call elsi_stop(" MULTI_PROC parallelism requires MPI being"//&
+                           " set up before calling the solver."//&
+                           " Exiting...",caller)
+         endif
+      else
+         call elsi_stop(" PEXSI has been chosen as the solver."//&
+                        " Please choose MULTI_PROC parallelism."//&
+                        " Exiting...",caller)
+      endif
+
+      if(storage == BLACS_DENSE) then
+         if(.not.blacs_is_setup) then
+            call elsi_stop(" The BLACS_DENSE format has been chosen."//&
+                           " Please set up BLACS before calling the"//&
+                           " Solver. Exiting...",caller)
+         endif
+      else
+         if(.not.sparsity_pattern_ready) then
+            call elsi_stop(" The PEXSI_CSC format has been chosen."//&
+                           " Please set the sparsity pattern before"//&
+                           " calling the solver. Exiting...",caller)
+         endif
+      endif
+
+      if(n_g_size < n_p_per_pole_pexsi) then
+         call elsi_stop(" PEXSI has been chosen as the solver."//&
+                        " The size of matrix is too small for this"//&
+                        " number of processes. Exiting...",caller)
+      endif
+
+   else if(method == CHESS) then
+      call elsi_stop(" CHESS not yet available."//&
+                     " Please choose ELPA, LIBOMM, or PEXSI solver."//&
+                     " Exiting...",caller)
+
+   else if(method == SIPS) then
+      call elsi_statement_print("  ATTENTION! SIPS is EXPERIMENTAL.")
+
+      if(n_g_size < n_procs) then
+         call elsi_stop(" SIPs has been chosen as the solver."//&
+                        " The size of matrix is too small for this"//&
+                        " number of processes. Exiting...",caller)
+      endif
+
+   else
+      call elsi_stop(" No supported solver has been chosen."//&
+                     " Please choose ELPA, LIBOMM, or PEXSI solver."//&
+                     " Exiting...",caller)
+   endif
+
+end subroutine
+
+!> 
+!! This routine computes global row index based on local row index.
+!!
+subroutine elsi_get_global_row(global_idx,local_idx)
+
+   implicit none
+
+   integer, intent(in)  :: local_idx  !< Local index
+   integer, intent(out) :: global_idx !< Global index
+
+   integer :: block !< Local block
+   integer :: idx !< Local index in block
+
+   block = (local_idx-1)/n_b_rows
+   idx = local_idx-block*n_b_rows
+
+   global_idx = my_p_row*n_b_rows+block*n_b_rows*n_p_rows+idx
+
+end subroutine
+
+!> 
+!! This routine computes global column index based on local column index.
+!!
+subroutine elsi_get_global_col(global_idx,local_idx)
+
+   implicit none
+
+   integer, intent(in)  :: local_idx  !< Local index
+   integer, intent(out) :: global_idx !< Global index
+
+   integer :: block !< Local block
+   integer :: idx !< Local index in block
+
+   block = (local_idx-1)/n_b_cols
+   idx = local_idx-block*n_b_cols
+
+   global_idx = my_p_col*n_b_cols+block*n_b_cols*n_p_cols+idx
+
+end subroutine
+
+!>
+!! This routine counts the local number of non_zero elements.
+!!
+subroutine elsi_get_local_nnz(matrix,n_rows,n_cols,nnz)
+
+   implicit none
+
+   real(kind=dp), intent(in)  :: matrix(n_rows,n_cols) !< Local matrix
+   integer,       intent(in)  :: n_rows                !< Local rows
+   integer,       intent(in)  :: n_cols                !< Local cols
+   integer,       intent(out) :: nnz                   !< Number of non-zero
+
+   integer :: i_row !< Row counter
+   integer :: i_col !< Column counter
+   integer :: i_nz !< Non-zero element counter
+
+   nnz = 0
+
+   do i_col = 1,n_cols
+      do i_row = 1,n_rows
+         if(abs(matrix(i_row,i_col)) > zero_threshold) then
+            nnz = nnz+1
+         endif
+      enddo
+   enddo
+
+end subroutine
+
+end module ELSI_UTILS