! Copyright (c) 2015-2017, the ELSI team. All rights reserved.
!
! Redistribution and use in source and binary forms, with or without
! modification, are permitted provided that the following conditions are met:
!
!  * Redistributions of source code must retain the above copyright notice,
!    this list of conditions and the following disclaimer.
!
!  * Redistributions in binary form must reproduce the above copyright notice,
!    this list of conditions and the following disclaimer in the documentation
!    and/or other materials provided with the distribution.
!
!  * Neither the name of the "ELectronic Structure Infrastructure" project nor
!    the names of its contributors may be used to endorse or promote products
!    derived from this software without specific prior written permission.
!
! THIS SOFTWARE IS PROVIDED BY THE COPYRIGHT HOLDERS AND CONTRIBUTORS "AS IS"
! AND ANY EXPRESS OR IMPLIED WARRANTIES, INCLUDING, BUT NOT LIMITED TO, THE
! IMPLIED WARRANTIES OF MERCHANTABILITY AND FITNESS FOR A PARTICULAR PURPOSE
! ARE DISCLAIMED. IN NO EVENT SHALL COPYRIGHT HOLDER BE LIABLE FOR ANY DIRECT,
! INDIRECT, INCIDENTAL, SPECIAL, EXEMPLARY, OR CONSEQUENTIAL DAMAGES (INCLUDING,
! BUT NOT LIMITED TO, PROCUREMENT OF SUBSTITUTE GOODS OR SERVICES; LOSS OF USE,
! DATA, OR PROFITS; OR BUSINESS INTERRUPTION) HOWEVER CAUSED AND ON ANY THEORY
! OF LIABILITY, WHETHER IN CONTRACT, STRICT LIABILITY, OR TORT (INCLUDING
! NEGLIGENCE OR OTHERWISE) ARISING IN ANY WAY OUT OF THE USE OF THIS SOFTWARE,
! EVEN IF ADVISED OF THE POSSIBILITY OF SUCH DAMAGE.

!>
!! This module provides interfaces to PEXSI.
!!

module ELSI_PEXSI

<<<<<<< HEAD
   use elsi_precision, only : dp
   use elsi_constants, only : BLACS_DENSE
=======
>>>>>>> 94032cf9
   use iso_c_binding
   use ELSI_PRECISION, only : dp
   use ELSI_DIMENSIONS
   use ELSI_TIMERS
   use ELSI_UTILS
   use f_ppexsi_interface

   implicit none
   private

   public :: elsi_init_pexsi
   public :: elsi_blacs_to_pexsi
   public :: elsi_pexsi_to_blacs_dm
   public :: elsi_solve_evp_pexsi
   public :: elsi_set_pexsi_default_options
   public :: elsi_print_pexsi_options

contains

!=========================
! ELSI routines for PEXSI
!=========================

!>
!! PEXSI processor grid setup.
!!
subroutine elsi_init_pexsi()

   implicit none

   character*200 :: info_str
   character*40, parameter :: caller = "elsi_init_pexsi"

   if(n_elsi_calls == 1) then
      if(.not.n_p_per_pole_ready) then
         if(mod(n_procs,pexsi_options%numPole) == 0) then
            n_p_per_pole_pexsi = n_procs/pexsi_options%numPole

            call elsi_statement_print("  PEXSI parallel over poles.")
            write(info_str,"(A,I13)") "  | Number of MPI tasks per pole: ",&
               n_p_per_pole_pexsi
            call elsi_statement_print(info_str)
         else
            call elsi_stop("  PEXSI not parallel over poles. High"//&
                           " performance of PEXSI is expected if the"//&
                           " number of MPI tasks is a multiple of"//&
                           " the number of PEXSI poles. Please adjust"//&
                           " either the number of MPI tasks, or the"//&
                           " number of poles. Exiting...",caller)
         endif
      endif

      ! Set square-like process grid for selected inversion of each pole
      do n_p_rows_pexsi = nint(sqrt(real(n_p_per_pole_pexsi))),2,-1
         if(mod(n_p_per_pole_pexsi,n_p_rows_pexsi) == 0) exit
      enddo

      n_p_cols_pexsi = n_p_per_pole_pexsi/n_p_rows_pexsi

      ! PEXSI process grid
      my_p_col_pexsi = mod(myid,n_p_per_pole_pexsi)
      my_p_row_pexsi = myid/n_p_per_pole_pexsi

      ! PEXSI uses a pure block distribution in the first process row
      n_b_rows_pexsi = n_g_size

      ! The last process holds all remaining columns
      n_b_cols_pexsi = n_g_size/n_p_per_pole_pexsi
      if(my_p_col_pexsi == n_p_per_pole_pexsi-1) then
         n_b_cols_pexsi = n_g_size-(n_p_per_pole_pexsi-1)*n_b_cols_pexsi
      endif

      n_l_rows_pexsi = n_b_rows_pexsi
      n_l_cols_pexsi = n_b_cols_pexsi

      ! Only master process outputs
      if(myid == 0) then
         pexsi_output_file_index = 0
      else
         pexsi_output_file_index = -1
      endif

      pexsi_plan = f_ppexsi_plan_initialize(mpi_comm_global,n_p_rows_pexsi,&
                      n_p_cols_pexsi,pexsi_output_file_index,pexsi_info)

      if(pexsi_info /= 0) &
         call elsi_stop(" PEXSI plan initialization failed. Exiting...",caller)

   endif

end subroutine

!>
!! This routine is a driver to convert matrix format and distribution
!! from BLACS to PEXSI.
!!
subroutine elsi_blacs_to_pexsi(H_in,S_in)

   implicit none

   real(kind=dp), intent(in) :: H_in(n_l_rows,n_l_cols) !< Hamiltonian matrix to be converted
   real(kind=dp), intent(in) :: S_in(n_l_rows,n_l_cols) !< Overlap matrix to be converted

   character*40, parameter :: caller = "elsi_blacs_to_pexsi"

   if(overlap_is_unit) then
      !TODO
      call elsi_stop(" PEXSI with identity overlap matrix not yet available."//&
                     " Exiting...",caller)
   else
      if(n_g_size < 46340) then ! kind=4 integer works
         call elsi_blacs_to_pexsi_hs_small(H_in,S_in)
      else ! use kind=8 integer
         call elsi_blacs_to_pexsi_hs_large(H_in,S_in)
      endif
   endif

end subroutine

!>
!! This routine is a driver to convert matrix format and distribution
!! from PEXSI to BLACS.
!!
subroutine elsi_pexsi_to_blacs_dm(D_out)

   implicit none

   real(kind=dp), intent(out) :: D_out(n_l_rows,n_l_cols) !< Density matrix to be converted

   if(n_g_size < 46340) then
      call elsi_pexsi_to_blacs_dm_small(D_out)
   else ! use kind=8 integer
      call elsi_pexsi_to_blacs_dm_large(D_out)
   endif

end subroutine

!>
!! This routine converts Halmitonian and overlap matrix stored in
!! 2D block-cyclic distributed dense format to 1D block distributed
!! sparse CCS format, which can be used as input by PEXSI.
!!
!! Usage:
!!
!! * PEXSI pole parallelism MUST be available. Data redistributed on
!!   the processors corresponding to the first pole.
!!
!! * Overlap is NOT an identity matrix. Both Hamiltonian and overlap
!!   are considered.
!!
!! * See also elsi_blacs_to_pexsi_hs_large
!!
subroutine elsi_blacs_to_pexsi_hs_small(H_in,S_in)

   implicit none
   include "mpif.h"

   real(kind=dp), intent(in) :: H_in(n_l_rows,n_l_cols) !< Hamiltonian matrix to be converted
   real(kind=dp), intent(in) :: S_in(n_l_rows,n_l_cols) !< Overlap matrix to be converted

   integer :: i_row !< Row counter
   integer :: i_col !< Col counter
   integer :: i_val,j_val !< Value counter
   integer :: i_proc !< Process counter
   integer :: global_col_id !< Global column id
   integer :: global_row_id !< Global row id
   integer :: local_col_id !< Local column id in 1D block distribution
   integer :: local_row_id !< Local row id in 1D block distribution
   integer :: d1,d2,d11,d12,d21,d22 !< Number of columns in the intermediate stage
   integer :: this_n_cols
   integer :: tmp_int
   integer :: min_pos,min_id
   integer :: nnz_l_pexsi_aux,mpi_comm_aux_pexsi
   integer, allocatable :: dest(:) !< Destination of each element
   integer, allocatable :: locat(:) !< Location of each global column
   real(kind=dp) :: tmp_real

   ! See documentation of MPI_Alltoallv
   real(kind=dp), allocatable :: h_val_send_buffer(:) !< Send buffer for Hamiltonian
   real(kind=dp), allocatable :: s_val_send_buffer(:) !< Send buffer for overlap
   integer, allocatable :: pos_send_buffer(:) !< Send buffer for global 1D id
   integer, allocatable :: send_count(:) !< Number of elements to send to each processor
   integer, allocatable :: send_displ(:) !< Displacement from which to take the outgoing data
   real(kind=dp), allocatable :: h_val_recv_buffer(:) !< Receive buffer for Hamiltonian
   real(kind=dp), allocatable :: s_val_recv_buffer(:) !< Receive buffer for overlap
   integer, allocatable :: pos_recv_buffer(:) !< Receive buffer for global 1D id
   integer, allocatable :: recv_count(:) !< Number of elements to receive from each processor
   integer, allocatable :: recv_displ(:) !< Displacement at which to place the incoming data
   integer :: send_displ_aux !< Auxiliary variable used to set displacement
   integer :: recv_displ_aux !< Auxiliary variable used to set displacement

   character*40, parameter :: caller = "elsi_blacs_to_pexsi_hs_small"

   call elsi_start_redistribution_time()

   if(n_elsi_calls == 1) then
      call elsi_get_local_nnz(S_in,n_l_rows,n_l_cols,nnz_l)
      call elsi_allocate(s_val_send_buffer,nnz_l,"s_val_send_buffer",caller)
   endif

   call elsi_allocate(locat,n_g_size,"locat",caller)
   call elsi_allocate(dest,nnz_l,"dest",caller)
   call elsi_allocate(pos_send_buffer,nnz_l,"pos_send_buffer",caller)
   call elsi_allocate(h_val_send_buffer,nnz_l,"h_val_send_buffer",caller)

   ! Compute d1,d2,d11,d12,d21,d22 (need explanation)
   d1  = n_g_size/n_p_per_pole_pexsi
   d2  = n_g_size-(n_p_per_pole_pexsi-1)*d1
   d11 = d1/pexsi_options%numPole
   d12 = d1-(pexsi_options%numPole-1)*d11
   d21 = d2/pexsi_options%numPole
   d22 = d2-(pexsi_options%numPole-1)*d21

   i_val = 0

   if(d11 > 0) then
      do i_proc = 0,n_procs-pexsi_options%numPole-1
         if(mod((i_proc+1),pexsi_options%numPole) == 0) then
            this_n_cols = d12
         else
            this_n_cols = d11
         endif

         locat(i_val+1:i_val+this_n_cols) = i_proc
         i_val = i_val+this_n_cols
      enddo
   else
      do i_proc = 0,n_procs-pexsi_options%numPole-1
         if(1+mod(i_proc,pexsi_options%numPole) .le. d1) then
            this_n_cols = 1
         else
            this_n_cols = 0
         endif

         if(this_n_cols /= 0) then
            locat(i_val+1:i_val+this_n_cols) = i_proc
            i_val = i_val+this_n_cols
         endif
      enddo
   endif

   if(d21 > 0) then
      do i_proc = n_procs-pexsi_options%numPole,n_procs-1
         if(mod((i_proc+1),pexsi_options%numPole) == 0) then
            this_n_cols = d22
         else
            this_n_cols = d21
         endif

         locat(i_val+1:i_val+this_n_cols) = i_proc
         i_val = i_val+this_n_cols
      enddo
   else
      do i_proc = n_procs-pexsi_options%numPole,n_procs-1
         if(1+mod(i_proc,pexsi_options%numPole) .le. d2) then
            this_n_cols = 1
         else
            this_n_cols = 0
         endif

         if(this_n_cols /= 0) then
            locat(i_val+1:i_val+this_n_cols) = i_proc
            i_val = i_val+this_n_cols
         endif
      enddo
   endif

   call elsi_allocate(send_count,n_procs,"send_count",caller)

   ! Compute destination and global 1D id
   if(n_elsi_calls == 1) then
      i_val = 0
      do i_col = 1,n_l_cols
         do i_row = 1,n_l_rows
            if(abs(S_in(i_row,i_col)) > zero_threshold) then
               i_val = i_val+1
               call elsi_get_global_col(global_col_id,i_col)
               call elsi_get_global_row(global_row_id,i_row)
               ! Compute destination
               dest(i_val) = locat(global_col_id)
               ! The last process may take more
               if(dest(i_val) > (n_procs-1)) dest(i_val) = n_procs-1
               ! Compute the global id
               ! Pack global id and data into buffers
               pos_send_buffer(i_val) = (global_col_id-1)*n_g_size+global_row_id
               h_val_send_buffer(i_val) = H_in(i_row,i_col)
               s_val_send_buffer(i_val) = S_in(i_row,i_col)
               ! Set send_count
               send_count(dest(i_val)+1) = send_count(dest(i_val)+1)+1
            endif
         enddo
      enddo
   else
      i_val = 0
      do i_col = 1,n_l_cols
         do i_row = 1,n_l_rows
            if(abs(S_in(i_row,i_col)) > zero_threshold) then
               i_val = i_val+1
               call elsi_get_global_col(global_col_id,i_col)
               call elsi_get_global_row(global_row_id,i_row)
               ! Compute destination
               dest(i_val) = locat(global_col_id)
               ! The last process may take more
               if(dest(i_val) > (n_procs-1)) dest(i_val) = n_procs-1
               ! Compute the global id
               ! Pack global id and data into buffers
               pos_send_buffer(i_val) = (global_col_id-1)*n_g_size+global_row_id
               h_val_send_buffer(i_val) = H_in(i_row,i_col)
               ! Set send_count
               send_count(dest(i_val)+1) = send_count(dest(i_val)+1)+1
            endif
         enddo
      enddo
   endif

   deallocate(dest)

   call elsi_allocate(recv_count,n_procs,"recv_count",caller)

   ! Set recv_count
   call MPI_Alltoall(send_count,1,mpi_integer,recv_count,&
                     1,mpi_integer,mpi_comm_global,mpierr)

   ! Set local/global number of nonzero
   nnz_l_pexsi_aux = sum(recv_count,1)
   call MPI_Allreduce(nnz_l_pexsi_aux,nnz_g,1,mpi_integer,mpi_sum,&
                      mpi_comm_global,mpierr)

   ! Set send and receive displacement
   call elsi_allocate(send_displ,n_procs,"send_displ",caller)
   call elsi_allocate(recv_displ,n_procs,"recv_displ",caller)

   send_displ_aux = 0
   recv_displ_aux = 0

   do i_proc = 1,n_procs
      send_displ(i_proc) = send_displ_aux
      send_displ_aux = send_displ_aux+send_count(i_proc)
      recv_displ(i_proc) = recv_displ_aux
      recv_displ_aux = recv_displ_aux+recv_count(i_proc)
   enddo

   ! Send and receive the packed data
   ! Position
   call elsi_allocate(pos_recv_buffer,nnz_l_pexsi_aux,"pos_recv_buffer",caller)

   call MPI_Alltoallv(pos_send_buffer,send_count,send_displ,mpi_integer,&
                      pos_recv_buffer,recv_count,recv_displ,mpi_integer,&
                      mpi_comm_global,mpierr)

   deallocate(pos_send_buffer)

   ! Hamiltonian value
   call elsi_allocate(h_val_recv_buffer,nnz_l_pexsi_aux,"h_val_recv_buffer",caller)

   call MPI_Alltoallv(h_val_send_buffer,send_count,send_displ,mpi_real8,&
                      h_val_recv_buffer,recv_count,recv_displ,mpi_real8,&
                      mpi_comm_global,mpierr)

   deallocate(h_val_send_buffer)

   ! Overlap value
   if(n_elsi_calls == 1) then
      call elsi_allocate(s_val_recv_buffer,nnz_l_pexsi_aux,"s_val_recv_buffer",caller)

      call MPI_Alltoallv(s_val_send_buffer,send_count,send_displ,mpi_real8,&
                         s_val_recv_buffer,recv_count,recv_displ,mpi_real8,&
                         mpi_comm_global,mpierr)

      deallocate(s_val_send_buffer)
   endif

   ! Unpack and reorder
   if(n_elsi_calls == 1) then
      do i_val = 1,nnz_l_pexsi_aux
         min_id = minloc(pos_recv_buffer(i_val:nnz_l_pexsi_aux),1)+i_val-1

         tmp_int = pos_recv_buffer(i_val)
         pos_recv_buffer(i_val) = pos_recv_buffer(min_id)
         pos_recv_buffer(min_id) = tmp_int

         tmp_real = h_val_recv_buffer(i_val)
         h_val_recv_buffer(i_val) = h_val_recv_buffer(min_id)
         h_val_recv_buffer(min_id) = tmp_real

         tmp_real = s_val_recv_buffer(i_val)
         s_val_recv_buffer(i_val) = s_val_recv_buffer(min_id)
         s_val_recv_buffer(min_id) = tmp_real
      enddo
   else
      do i_val = 1,nnz_l_pexsi_aux
         min_id = minloc(pos_recv_buffer(i_val:nnz_l_pexsi_aux),1)+i_val-1

         tmp_int = pos_recv_buffer(i_val)
         pos_recv_buffer(i_val) = pos_recv_buffer(min_id)
         pos_recv_buffer(min_id) = tmp_int

         tmp_real = h_val_recv_buffer(i_val)
         h_val_recv_buffer(i_val) = h_val_recv_buffer(min_id)
         h_val_recv_buffer(min_id) = tmp_real
      enddo
   endif

   ! Set send_count, all data sent to the first pole
   send_count = 0
   send_count(myid/pexsi_options%numPole+1) = nnz_l_pexsi_aux

   ! Set recv_count
   call MPI_Alltoall(send_count,1,mpi_integer,recv_count,&
                     1,mpi_integer,mpi_comm_global,mpierr)

   if(n_elsi_calls == 1) then
      nnz_l_pexsi = sum(recv_count,1)

      ! At this point only the first pole knows nnz_l_pexsi
      call MPI_Comm_split(mpi_comm_global,my_p_col_pexsi,my_p_row_pexsi,&
                          mpi_comm_aux_pexsi,mpierr)

      call MPI_Bcast(nnz_l_pexsi,1,mpi_integer,0,mpi_comm_aux_pexsi,mpierr)
   endif

   ! Set send and receive displacement
   send_displ_aux = 0
   recv_displ_aux = 0

   do i_proc = 1,n_procs
      send_displ(i_proc) = send_displ_aux
      send_displ_aux = send_displ_aux+send_count(i_proc)
      recv_displ(i_proc) = recv_displ_aux
      recv_displ_aux = recv_displ_aux+recv_count(i_proc)
   enddo

   ! Allocate PEXSI matrices
   ! Only the Hamiltonian needs to be reset everytime
   if(.not.allocated(ham_real_pexsi)) &
      call elsi_allocate(ham_real_pexsi,nnz_l_pexsi,"ham_real_pexsi",caller)
   ham_real_pexsi = 0.0_dp

   if(.not.allocated(ovlp_real_pexsi)) &
      call elsi_allocate(ovlp_real_pexsi,nnz_l_pexsi,"ovlp_real_pexsi",caller)

   if(.not.allocated(row_ind_pexsi)) &
      call elsi_allocate(row_ind_pexsi,nnz_l_pexsi,"row_ind_pexsi",caller)

   if(.not.allocated(col_ptr_pexsi)) &
      call elsi_allocate(col_ptr_pexsi,(n_l_cols_pexsi+1),"col_ptr_pexsi",caller)

   ! Send and receive the packed data
   if(n_elsi_calls == 1) then
      ! Position
      call elsi_allocate(pos_send_buffer,nnz_l_pexsi,"pos_send_buffer",caller)

      call MPI_Alltoallv(pos_recv_buffer,send_count,send_displ,mpi_integer,&
                         pos_send_buffer,recv_count,recv_displ,mpi_integer,&
                         mpi_comm_global,mpierr)

      deallocate(pos_recv_buffer)

      ! Overlap value
      call MPI_Alltoallv(s_val_recv_buffer,send_count,send_displ,mpi_real8,&
                         ovlp_real_pexsi,recv_count,recv_displ,mpi_real8,&
                         mpi_comm_global,mpierr)

      deallocate(s_val_recv_buffer)
   endif

   ! Hamiltonian value
   call MPI_Alltoallv(h_val_recv_buffer,send_count,send_displ,mpi_real8,&
                      ham_real_pexsi,recv_count,recv_displ,mpi_real8,&
                      mpi_comm_global,mpierr)

   deallocate(h_val_recv_buffer)
   deallocate(send_count)
   deallocate(recv_count)
   deallocate(send_displ)
   deallocate(recv_displ)

   ! Only the first pole computes row index and column pointer
   if(n_elsi_calls == 1) then
      if(my_p_row_pexsi == 0) then
         ! Compute row index and column pointer
         i_col = (pos_send_buffer(1)-1)/n_g_size
         do i_val = 1,nnz_l_pexsi
            row_ind_pexsi(i_val) = mod(pos_send_buffer(i_val)-1,n_g_size)+1
            if((pos_send_buffer(i_val)-1)/n_g_size+1 > i_col) then
               i_col = i_col+1
               col_ptr_pexsi(i_col-(pos_send_buffer(1)-1)/n_g_size) = i_val
            endif
         enddo

         col_ptr_pexsi(n_l_cols_pexsi+1) = nnz_l_pexsi+1
      endif

      deallocate(pos_send_buffer)
   endif

   call elsi_stop_redistribution_time()

end subroutine

!>
!! This routine converts Halmitonian and overlap matrix stored in
!! 2D block-cyclic distributed dense format to 1D block distributed
!! sparse CCS format, which can be used as input by PEXSI.
!!
!! Usage:
!!
!! * Integer(kind=8) is used to deal with large matrices.
!!
!! * PEXSI pole parallelism MUST be available. Data redistributed on
!!   the processors corresponding to the first pole.
!!
!! * Overlap is NOT an identity matrix. Both Hamiltonian and overlap
!!   are considered.
!!
!! * See also elsi_blacs_to_pexsi_hs_small.
!!
subroutine elsi_blacs_to_pexsi_hs_large(H_in,S_in)

   implicit none
   include "mpif.h"

   real(kind=dp), intent(in) :: H_in(n_l_rows,n_l_cols) !< Hamiltonian matrix to be converted
   real(kind=dp), intent(in) :: S_in(n_l_rows,n_l_cols) !< Overlap matrix to be converted

   integer :: i_row !< Row counter
   integer :: i_col !< Col counter
   integer :: i_val,j_val !< Value counter
   integer :: i_proc !< Process counter
   integer :: global_col_id !< Global column id
   integer :: global_row_id !< Global row id
   integer :: local_col_id !< Local column id in 1D block distribution
   integer :: local_row_id !< Local row id in 1D block distribution
   integer :: d1,d2,d11,d12,d21,d22 !< Number of columns in the intermediate stage
   integer :: this_n_cols
   integer :: min_pos,min_id
   integer :: nnz_l_pexsi_aux,mpi_comm_aux_pexsi
   integer :: tmp_int
   integer(kind=8) :: tmp_long
   integer, allocatable :: dest(:) !< Destination of each element
   integer, allocatable :: locat(:) !< Location of each global column
   real(kind=dp) :: tmp_real

   ! See documentation of MPI_Alltoallv
   real(kind=dp), allocatable :: h_val_send_buffer(:) !< Send buffer for Hamiltonian
   real(kind=dp), allocatable :: s_val_send_buffer(:) !< Send buffer for overlap
   integer, allocatable :: row_send_buffer(:) !< Send buffer for global row id
   integer, allocatable :: col_send_buffer(:) !< Send buffer for global column id
   integer, allocatable :: send_count(:) !< Number of elements to send to each processor
   integer, allocatable :: send_displ(:) !< Displacement from which to take the outgoing data
   real(kind=dp), allocatable :: h_val_recv_buffer(:) !< Receive buffer for Hamiltonian
   real(kind=dp), allocatable :: s_val_recv_buffer(:) !< Receive buffer for overlap
   integer, allocatable :: row_recv_buffer(:) !< Receive buffer for global row id
   integer, allocatable :: col_recv_buffer(:) !< Receive buffer for global column id
   integer, allocatable :: recv_count(:) !< Number of elements to receive from each processor
   integer, allocatable :: recv_displ(:) !< Displacement at which to place the incoming data
   integer :: recv_displ_aux !< Auxiliary variable used to set displacement
   integer :: send_displ_aux !< Auxiliary variable used to set displacement
   integer(kind=8), allocatable :: global_id(:) !< Global 1D id

   character*40, parameter :: caller = "elsi_blacs_to_pexsi_hs_large"

   call elsi_start_redistribution_time()

   if(n_elsi_calls == 1) then
      call elsi_get_local_nnz(S_in,n_l_rows,n_l_cols,nnz_l)
      call elsi_allocate(s_val_send_buffer,nnz_l,"s_val_send_buffer",caller)
   endif

   call elsi_allocate(locat,n_g_size,"locat",caller)
   call elsi_allocate(dest,nnz_l,"dest",caller)
   call elsi_allocate(row_send_buffer,nnz_l,"row_send_buffer",caller)
   call elsi_allocate(col_send_buffer,nnz_l,"col_send_buffer",caller)
   call elsi_allocate(h_val_send_buffer,nnz_l,"h_val_send_buffer",caller)

   ! Compute d1,d2,d11,d12,d21,d22 (need explanation)
   d1  = n_g_size/n_p_per_pole_pexsi
   d2  = n_g_size-(n_p_per_pole_pexsi-1)*d1
   d11 = d1/pexsi_options%numPole
   d12 = d1-(pexsi_options%numPole-1)*d11
   d21 = d2/pexsi_options%numPole
   d22 = d2-(pexsi_options%numPole-1)*d21

   i_val = 0

   if(d11 > 0) then
      do i_proc = 0,n_procs-pexsi_options%numPole-1
         if(mod((i_proc+1),pexsi_options%numPole) == 0) then
            this_n_cols = d12
         else
            this_n_cols = d11
         endif

         locat(i_val+1:i_val+this_n_cols) = i_proc
         i_val = i_val+this_n_cols
      enddo
   else
      do i_proc = 0,n_procs-pexsi_options%numPole-1
         if(1+mod(i_proc,pexsi_options%numPole) .le. d1) then
            this_n_cols = 1
         else
            this_n_cols = 0
         endif

         if(this_n_cols /= 0) then
            locat(i_val+1:i_val+this_n_cols) = i_proc
            i_val = i_val+this_n_cols
         endif
      enddo
   endif

   if(d21 > 0) then
      do i_proc = n_procs-pexsi_options%numPole,n_procs-1
         if(mod((i_proc+1),pexsi_options%numPole) == 0) then
            this_n_cols = d22
         else
            this_n_cols = d21
         endif

         locat(i_val+1:i_val+this_n_cols) = i_proc
         i_val = i_val+this_n_cols
      enddo
   else
      do i_proc = n_procs-pexsi_options%numPole,n_procs-1
         if(1+mod(i_proc,pexsi_options%numPole) .le. d2) then
            this_n_cols = 1
         else
            this_n_cols = 0
         endif

         if(this_n_cols /= 0) then
            locat(i_val+1:i_val+this_n_cols) = i_proc
            i_val = i_val+this_n_cols
         endif
      enddo
   endif

   call elsi_allocate(send_count,n_procs,"send_count",caller)

   ! Compute destination and global id
   if(n_elsi_calls == 1) then
      i_val = 0
      do i_col = 1,n_l_cols
         do i_row = 1,n_l_rows
            if(abs(S_in(i_row,i_col)) > zero_threshold) then
               i_val = i_val+1
               call elsi_get_global_col(global_col_id,i_col)
               call elsi_get_global_row(global_row_id,i_row)
               ! Compute destination
               dest(i_val) = locat(global_col_id)
               ! The last process may take more
               if(dest(i_val) > (n_procs-1)) dest(i_val) = n_procs-1
               ! Pack global id and data into buffers
               row_send_buffer(i_val) = global_row_id
               col_send_buffer(i_val) = global_col_id
               h_val_send_buffer(i_val) = H_in(i_row,i_col)
               s_val_send_buffer(i_val) = S_in(i_row,i_col)
               ! Set send_count
               send_count(dest(i_val)+1) = send_count(dest(i_val)+1)+1
            endif
         enddo
      enddo
   else
      i_val = 0
      do i_col = 1,n_l_cols
         do i_row = 1,n_l_rows
            if(abs(S_in(i_row,i_col)) > zero_threshold) then
               i_val = i_val+1
               call elsi_get_global_col(global_col_id,i_col)
               call elsi_get_global_row(global_row_id,i_row)
               ! Compute destination
               dest(i_val) = locat(global_col_id)
               ! The last process may take more
               if(dest(i_val) > (n_procs-1)) dest(i_val) = n_procs-1
               ! Pack global id and data into buffers
               row_send_buffer(i_val) = global_row_id
               col_send_buffer(i_val) = global_col_id
               h_val_send_buffer(i_val) = H_in(i_row,i_col)
              ! Set send_count
               send_count(dest(i_val)+1) = send_count(dest(i_val)+1)+1
            endif
         enddo
      enddo
   endif

   deallocate(dest)

   call elsi_allocate(recv_count,n_procs,"recv_count",caller)

   ! Set recv_count
   call MPI_Alltoall(send_count,1,mpi_integer,recv_count,&
                     1,mpi_integer,mpi_comm_global,mpierr)

   ! Set local/global number of nonzero
   nnz_l_pexsi_aux = sum(recv_count,1)
   call MPI_Allreduce(nnz_l_pexsi_aux,nnz_g,1,mpi_integer,mpi_sum,&
                      mpi_comm_global,mpierr)

   ! Set send and receive displacement
   call elsi_allocate(send_displ,n_procs,"send_displ",caller)
   call elsi_allocate(recv_displ,n_procs,"recv_displ",caller)

   send_displ_aux = 0
   recv_displ_aux = 0

   do i_proc = 1,n_procs
      send_displ(i_proc) = send_displ_aux
      send_displ_aux = send_displ_aux+send_count(i_proc)
      recv_displ(i_proc) = recv_displ_aux
      recv_displ_aux = recv_displ_aux+recv_count(i_proc)
   enddo

   ! Send and receive the packed data
   ! Row id
   call elsi_allocate(row_recv_buffer,nnz_l_pexsi_aux,"row_recv_buffer",caller)

   call MPI_Alltoallv(row_send_buffer,send_count,send_displ,mpi_integer,&
                      row_recv_buffer,recv_count,recv_displ,mpi_integer,&
                      mpi_comm_global,mpierr)

   deallocate(row_send_buffer)

   ! Column id
   call elsi_allocate(col_recv_buffer,nnz_l_pexsi_aux,"col_recv_buffer",caller)

   call MPI_Alltoallv(col_send_buffer,send_count,send_displ,mpi_integer,&
                      col_recv_buffer,recv_count,recv_displ,mpi_integer,&
                      mpi_comm_global,mpierr)

   deallocate(col_send_buffer)

   ! Hamiltonian value
   call elsi_allocate(h_val_recv_buffer,nnz_l_pexsi_aux,"h_val_recv_buffer",caller)

   call MPI_Alltoallv(h_val_send_buffer,send_count,send_displ,mpi_real8,&
                      h_val_recv_buffer,recv_count,recv_displ,mpi_real8,&
                      mpi_comm_global,mpierr)

   deallocate(h_val_send_buffer)

   ! Overlap value
   if(n_elsi_calls == 1) then
      call elsi_allocate(s_val_recv_buffer,nnz_l_pexsi_aux,"s_val_recv_buffer",caller)

      call MPI_Alltoallv(s_val_send_buffer,send_count,send_displ,mpi_real8,&
                         s_val_recv_buffer,recv_count,recv_displ,mpi_real8,&
                         mpi_comm_global,mpierr)

      deallocate(s_val_send_buffer)
   endif

   allocate(global_id(nnz_l_pexsi_aux))

   ! Compute global 1D id
   do i_val = 1,nnz_l_pexsi_aux
      global_id(i_val) = int(col_recv_buffer(i_val)-1,kind=8)*int(n_g_size,kind=8)+&
                         int(row_recv_buffer(i_val),kind=8)
   enddo

   ! Reorder
   if(n_elsi_calls == 1) then
      do i_val = 1,nnz_l_pexsi_aux
         min_id = minloc(global_id(i_val:nnz_l_pexsi_aux),1)+i_val-1

         tmp_long = global_id(i_val)
         global_id(i_val) = global_id(min_id)
         global_id(min_id) = tmp_long

         tmp_int = row_recv_buffer(i_val)
         row_recv_buffer(i_val) = row_recv_buffer(min_id)
         row_recv_buffer(min_id) = tmp_int

         tmp_int = col_recv_buffer(i_val)
         col_recv_buffer(i_val) = col_recv_buffer(min_id)
         col_recv_buffer(min_id) = tmp_int

         tmp_real = h_val_recv_buffer(i_val)
         h_val_recv_buffer(i_val) = h_val_recv_buffer(min_id)
         h_val_recv_buffer(min_id) = tmp_real

         tmp_real = s_val_recv_buffer(i_val)
         s_val_recv_buffer(i_val) = s_val_recv_buffer(min_id)
         s_val_recv_buffer(min_id) = tmp_real
      enddo
   else ! Row and column id not needed
      do i_val = 1,nnz_l_pexsi_aux
         min_id = minloc(global_id(i_val:nnz_l_pexsi_aux),1)+i_val-1

         tmp_long = global_id(i_val)
         global_id(i_val) = global_id(min_id)
         global_id(min_id) = tmp_long

         tmp_real = h_val_recv_buffer(i_val)
         h_val_recv_buffer(i_val) = h_val_recv_buffer(min_id)
         h_val_recv_buffer(min_id) = tmp_real
      enddo
   endif

   deallocate(global_id)

   ! Set send_count, all data sent to the first pole
   send_count = 0
   send_count(myid/pexsi_options%numPole+1) = nnz_l_pexsi_aux

   ! Set recv_count
   call MPI_Alltoall(send_count,1,mpi_integer,recv_count,&
                     1,mpi_integer,mpi_comm_global,mpierr)

   if(n_elsi_calls == 1) then
      nnz_l_pexsi = sum(recv_count,1)

      ! At this point only the first pole knows nnz_l_pexsi
      call MPI_Comm_split(mpi_comm_global,my_p_col_pexsi,my_p_row_pexsi,&
                          mpi_comm_aux_pexsi,mpierr)

      call MPI_Bcast(nnz_l_pexsi,1,mpi_integer,0,mpi_comm_aux_pexsi,mpierr)
   endif

   ! Set send and receive displacement
   send_displ_aux = 0
   recv_displ_aux = 0

   do i_proc = 1,n_procs
      send_displ(i_proc) = send_displ_aux
      send_displ_aux = send_displ_aux+send_count(i_proc)
      recv_displ(i_proc) = recv_displ_aux
      recv_displ_aux = recv_displ_aux+recv_count(i_proc)
   enddo

   ! Allocate PEXSI matrices
   ! Only the Hamiltonian needs to be reset everytime
   if(.not.allocated(ham_real_pexsi)) &
      call elsi_allocate(ham_real_pexsi,nnz_l_pexsi,"ham_real_pexsi",caller)
   ham_real_pexsi = 0.0_dp

   if(.not.allocated(ovlp_real_pexsi)) &
      call elsi_allocate(ovlp_real_pexsi,nnz_l_pexsi,"ovlp_real_pexsi",caller)

   if(.not.allocated(row_ind_pexsi)) &
      call elsi_allocate(row_ind_pexsi,nnz_l_pexsi,"row_ind_pexsi",caller)

   if(.not.allocated(col_ptr_pexsi)) &
      call elsi_allocate(col_ptr_pexsi,(n_l_cols_pexsi+1),"col_ptr_pexsi",caller)

   ! Send and receive the packed data
   if(n_elsi_calls == 1) then
      ! Row id
      call elsi_allocate(row_send_buffer,nnz_l_pexsi,"row_send_buffer",caller)

      call MPI_Alltoallv(row_recv_buffer,send_count,send_displ,mpi_integer,&
                         row_send_buffer,recv_count,recv_displ,mpi_integer,&
                         mpi_comm_global,mpierr)

      deallocate(row_recv_buffer)

      ! Column id
      call elsi_allocate(col_send_buffer,nnz_l_pexsi,"col_send_buffer",caller)

      call MPI_Alltoallv(col_recv_buffer,send_count,send_displ,mpi_integer,&
                         col_send_buffer,recv_count,recv_displ,mpi_integer,&
                         mpi_comm_global,mpierr)

      deallocate(col_recv_buffer)

      ! Overlap value
      call MPI_Alltoallv(s_val_recv_buffer,send_count,send_displ,mpi_real8,&
                         ovlp_real_pexsi,recv_count,recv_displ,mpi_real8,&
                         mpi_comm_global,mpierr)

      deallocate(s_val_recv_buffer)
   endif

   ! Hamiltonian value
   call MPI_Alltoallv(h_val_recv_buffer,send_count,send_displ,mpi_real8,&
                      ham_real_pexsi,recv_count,recv_displ,mpi_real8,&
                      mpi_comm_global,mpierr)

   deallocate(h_val_recv_buffer)
   deallocate(send_count)
   deallocate(recv_count)
   deallocate(send_displ)
   deallocate(recv_displ)

   ! Only the first pole computes row index and column pointer
   if(n_elsi_calls == 1) then
      if(my_p_row_pexsi == 0) then
         ! Compute row index and column pointer
         i_col = col_send_buffer(1)-1
         do i_val = 1,nnz_l_pexsi
            row_ind_pexsi(i_val) = row_send_buffer(i_val)
            if(col_send_buffer(i_val) > i_col) then
               i_col = i_col+1
               col_ptr_pexsi(i_col-col_send_buffer(1)+1) = i_val
            endif
         enddo

         col_ptr_pexsi(n_l_cols_pexsi+1) = nnz_l_pexsi+1
      endif

      deallocate(row_send_buffer)
      deallocate(col_send_buffer)
   endif

   call elsi_stop_redistribution_time()

end subroutine

!>
!! This routine converts density matrix computed by PEXSI and stored
!! in 1D block distributed sparse CCS format to 2D block-cyclic
!! distributed dense format.
!!
subroutine elsi_pexsi_to_blacs_dm_small(D_out)

   implicit none
   include "mpif.h"

   real(kind=dp), intent(out) :: D_out(n_l_rows,n_l_cols) !< Density matrix to be converted

   integer :: i_row         !< Row counter
   integer :: i_col         !< Col counter
   integer :: i_val         !< Value counter
   integer :: j_val         !< Value counter
   integer :: k_val         !< Value counter
   integer :: i_proc        !< Process counter
   integer :: global_col_id !< Global column id
   integer :: global_row_id !< Global row id
   integer :: local_col_id  !< Local column id in 1D block distribution
   integer :: local_row_id  !< Local row id in 1D block distribution
   integer :: proc_col_id   !< Column id in process grid
   integer :: proc_row_id   !< Row id in process grid

   integer, allocatable :: dest(:)      !< Destination of each element
   integer, allocatable :: global_id(:) !< Global 1d id

   ! See documentation of MPI_Alltoallv
   real(kind=dp), allocatable :: val_send_buffer(:) !< Send buffer for value
   integer, allocatable :: pos_send_buffer(:) !< Send buffer for global 1D id
   integer, allocatable :: send_count(:) !< Number of elements to send to each processor
   integer, allocatable :: send_displ(:) !< Displacement from which to take the outgoing data
   real(kind=dp), allocatable :: val_recv_buffer(:) !< Receive buffer for value
   integer, allocatable :: pos_recv_buffer(:) !< Receive buffer for global 1D id
   integer, allocatable :: recv_count(:) !< Number of elements to receive from each processor
   integer, allocatable :: recv_displ(:) !< Displacement at which to place the incoming data
   integer :: send_displ_aux !< Auxiliary variable used to set displacement
   integer :: recv_displ_aux !< Auxiliary variable used to set displacement

   character*40, parameter :: caller = "elsi_pexsi_to_blacs_dm_small"

   call elsi_start_redistribution_time()

   call elsi_allocate(val_send_buffer,nnz_l_pexsi,"val_send_buffer",caller)
   call elsi_allocate(pos_send_buffer,nnz_l_pexsi,"pos_send_buffer",caller)
   call elsi_allocate(send_count,n_procs,"send_count",caller)

   if(my_p_row_pexsi == 0) then
      call elsi_allocate(global_id,nnz_l_pexsi,"global_id",caller)
      call elsi_allocate(dest,nnz_l_pexsi,"dest",caller)

      i_col = 0
      ! Compute destination and global 1D id
      do i_val = 1,nnz_l_pexsi
         if(i_val == col_ptr_ccs(i_col+1) .and. i_col /= n_l_cols_pexsi) then
            i_col = i_col+1
         endif
         i_row = row_ind_ccs(i_val)

         ! Compute global id
         global_row_id = i_row
         global_col_id = i_col+myid*(n_g_size/n_p_per_pole_pexsi)
         global_id(i_val) = (global_col_id-1)*n_g_size+global_row_id

         ! Compute destination
         proc_row_id = mod((global_row_id-1)/n_b_rows,n_p_rows)
         proc_col_id = mod((global_col_id-1)/n_b_cols,n_p_cols)
         dest(i_val) = proc_col_id+proc_row_id*n_p_cols
      enddo

      j_val = 0
      k_val = nnz_l_pexsi+1

      ! Set send_count
      do i_proc = 1,n_procs/2
         do i_val = 1,nnz_l_pexsi
            if(dest(i_val) == i_proc-1) then
               j_val = j_val+1
               val_send_buffer(j_val) = den_mat_ccs(i_val)
               pos_send_buffer(j_val) = global_id(i_val)
               send_count(i_proc) = send_count(i_proc)+1
            endif
            if(dest(i_val) == n_procs-i_proc) then
               k_val = k_val-1
               val_send_buffer(k_val) = den_mat_ccs(i_val)
               pos_send_buffer(k_val) = global_id(i_val)
               send_count(n_procs+1-i_proc) = &
                  send_count(n_procs+1-i_proc)+1
            endif
         enddo
      enddo

      deallocate(global_id)
      deallocate(dest)
   endif

   call elsi_allocate(recv_count,n_procs,"recv_count",caller)

   ! Set recv_count
   call MPI_Alltoall(send_count,1,mpi_integer,recv_count,&
                     1,mpi_integer,mpi_comm_global,mpierr)

   nnz_l = sum(recv_count,1)

   ! Set send and receive displacement
   call elsi_allocate(send_displ,n_procs,"send_displ",caller)
   call elsi_allocate(recv_displ,n_procs,"recv_displ",caller)

   send_displ_aux = 0
   recv_displ_aux = 0

   do i_proc = 1,n_procs
      send_displ(i_proc) = send_displ_aux
      send_displ_aux = send_displ_aux+send_count(i_proc)

      recv_displ(i_proc) = recv_displ_aux
      recv_displ_aux = recv_displ_aux+recv_count(i_proc)
   enddo

   ! Send and receive the packed data
   ! Value
   call elsi_allocate(val_recv_buffer,nnz_l,"val_recv_buffer",caller)

   call MPI_Alltoallv(val_send_buffer,send_count,send_displ,mpi_real8,&
                      val_recv_buffer,recv_count,recv_displ,mpi_real8,&
                      mpi_comm_global,mpierr)

   deallocate(val_send_buffer)

   ! Position
   call elsi_allocate(pos_recv_buffer,nnz_l,"pos_recv_buffer",caller)

   call MPI_Alltoallv(pos_send_buffer,send_count,send_displ,mpi_integer,&
                      pos_recv_buffer,recv_count,recv_displ,mpi_integer,&
                      mpi_comm_global,mpierr)

   deallocate(pos_send_buffer)
   deallocate(send_count)
   deallocate(recv_count)
   deallocate(send_displ)
   deallocate(recv_displ)

   D_out = 0.0_dp

   ! Unpack density matrix
   do i_val = 1,nnz_l
      ! Compute global 2d id
      global_col_id = (pos_recv_buffer(i_val)-1)/n_g_size+1
      global_row_id = mod(pos_recv_buffer(i_val)-1,n_g_size)+1

      ! Compute local 2d id
      local_row_id = (global_row_id-1)/(n_p_rows*n_b_rows)*n_b_rows&
                     +mod((global_row_id-1),n_b_rows)+1
      local_col_id = (global_col_id-1)/(n_p_cols*n_b_cols)*n_b_cols&
                     +mod((global_col_id-1),n_b_cols)+1

      ! Put value to correct position
      D_out(local_row_id,local_col_id) = val_recv_buffer(i_val)
   enddo

   deallocate(val_recv_buffer)
   deallocate(pos_recv_buffer)

   call elsi_stop_redistribution_time()

end subroutine

!>
!! This routine converts density matrix computed by PEXSI and stored
!! in 1D block distributed sparse CCS format to 2D block-cyclic
!! distributed dense format.
!!
!! * 2D index is used to deal with large matrices.
!!
subroutine elsi_pexsi_to_blacs_dm_large(D_out)

   implicit none
   include "mpif.h"

   real(kind=dp), intent(out) :: D_out(n_l_rows,n_l_cols) !< Density matrix to be converted

   integer :: i_row         !< Row counter
   integer :: i_col         !< Col counter
   integer :: i_val         !< Value counter
   integer :: j_val         !< Value counter
   integer :: k_val         !< Value counter
   integer :: i_proc        !< Process counter
   integer :: local_col_id  !< Local column id in 1D block distribution
   integer :: local_row_id  !< Local row id in 1D block distribution
   integer :: proc_col_id   !< Column id in process grid
   integer :: proc_row_id   !< Row id in process grid

   integer, allocatable :: global_col_id(:) !< Global column id
   integer, allocatable :: global_row_id(:) !< Global row id
   integer, allocatable :: dest(:)          !< Destination of each element

   ! See documentation of MPI_Alltoallv
   real(kind=dp), allocatable :: val_send_buffer(:)  !< Send buffer for value
   integer, allocatable :: row_send_buffer(:) !< Send buffer for global row id
   integer, allocatable :: col_send_buffer(:) !< Send buffer for global column id
   integer, allocatable :: send_count(:) !< Number of elements to send to each processor
   integer, allocatable :: send_displ(:) !< Displacement from which to take the outgoing data
   real(kind=dp), allocatable :: val_recv_buffer(:) !< Receive buffer for value
   integer, allocatable :: row_recv_buffer(:) !< Receive buffer for global row id
   integer, allocatable :: col_recv_buffer(:) !< Receive buffer for global column id
   integer, allocatable :: recv_count(:) !< Number of elements to receive from each processor
   integer, allocatable :: recv_displ(:) !< Displacement at which to place the incoming data
   integer :: send_displ_aux !< Auxiliary variable used to set displacement
   integer :: recv_displ_aux !< Auxiliary variable used to set displacement

   character*40, parameter :: caller = "elsi_pexsi_to_blacs_dm_large"

   call elsi_start_redistribution_time()

   call elsi_allocate(val_send_buffer,nnz_l_pexsi,"val_send_buffer",caller)
   call elsi_allocate(row_send_buffer,nnz_l_pexsi,"row_send_buffer",caller)
   call elsi_allocate(col_send_buffer,nnz_l_pexsi,"col_send_buffer",caller)
   call elsi_allocate(send_count,n_procs,"send_count",caller)

   if(my_p_row_pexsi == 0) then
      call elsi_allocate(global_row_id,nnz_l_pexsi,"global_row_id",caller)
      call elsi_allocate(global_col_id,nnz_l_pexsi,"global_col_id",caller)
      call elsi_allocate(dest,nnz_l_pexsi,"dest",caller)

      i_col = 0
      ! Compute destination and global id
      do i_val = 1,nnz_l_pexsi
         if(i_val == col_ptr_ccs(i_col+1) .and. i_col /= n_l_cols_pexsi) then
            i_col = i_col+1
         endif
         i_row = row_ind_ccs(i_val)

         ! Compute global id
         global_row_id(i_val) = i_row
         global_col_id(i_val) = i_col+myid*(n_g_size/n_p_per_pole_pexsi)

         ! Compute destination
         proc_row_id = mod((global_row_id(i_val)-1)/n_b_rows,n_p_rows)
         proc_col_id = mod((global_col_id(i_val)-1)/n_b_cols,n_p_cols)
         dest(i_val) = proc_col_id+proc_row_id*n_p_cols
      enddo

      j_val = 0
      k_val = nnz_l_pexsi+1

      ! Set send_count
      do i_proc = 1,n_procs/2
         do i_val = 1,nnz_l_pexsi
            if(dest(i_val) == i_proc-1) then
               j_val = j_val+1
               val_send_buffer(j_val) = den_mat_ccs(i_val)
               row_send_buffer(j_val) = global_row_id(i_val)
               col_send_buffer(j_val) = global_col_id(i_val)
               send_count(i_proc) = send_count(i_proc)+1
            endif
            if(dest(i_val) == n_procs-i_proc) then
               k_val = k_val-1
               val_send_buffer(k_val) = den_mat_ccs(i_val)
               row_send_buffer(k_val) = global_row_id(i_val)
               col_send_buffer(k_val) = global_col_id(i_val)
               send_count(n_procs+1-i_proc) = &
                  send_count(n_procs+1-i_proc)+1
            endif
         enddo
      enddo

      deallocate(global_row_id)
      deallocate(global_col_id)
      deallocate(dest)
   endif

   call elsi_allocate(recv_count,n_procs,"recv_count",caller)

   ! Set recv_count
   call MPI_Alltoall(send_count,1,mpi_integer,recv_count,&
                     1,mpi_integer,mpi_comm_global,mpierr)

   nnz_l = sum(recv_count,1)

   ! Set send and receive displacement
   call elsi_allocate(send_displ,n_procs,"send_displ",caller)
   call elsi_allocate(recv_displ,n_procs,"recv_displ",caller)

   send_displ_aux = 0
   recv_displ_aux = 0

   do i_proc = 1,n_procs
      send_displ(i_proc) = send_displ_aux
      send_displ_aux = send_displ_aux+send_count(i_proc)

      recv_displ(i_proc) = recv_displ_aux
      recv_displ_aux = recv_displ_aux+recv_count(i_proc)
   enddo

   ! Send and receive the packed data
   ! Value
   call elsi_allocate(val_recv_buffer,nnz_l,"val_recv_buffer",caller)

   call MPI_Alltoallv(val_send_buffer,send_count,send_displ,mpi_real8,&
                      val_recv_buffer,recv_count,recv_displ,mpi_real8,&
                      mpi_comm_global,mpierr)

   deallocate(val_send_buffer)

   ! Row index
   call elsi_allocate(row_recv_buffer,nnz_l,"row_recv_buffer",caller)

   call MPI_Alltoallv(row_send_buffer,send_count,send_displ,mpi_integer,&
                      row_recv_buffer,recv_count,recv_displ,mpi_integer,&
                      mpi_comm_global,mpierr)

   deallocate(row_send_buffer)

   ! Column index
   call elsi_allocate(col_recv_buffer,nnz_l,"col_recv_buffer",caller)

   call MPI_Alltoallv(col_send_buffer,send_count,send_displ,mpi_integer,&
                      col_recv_buffer,recv_count,recv_displ,mpi_integer,&
                      mpi_comm_global,mpierr)

   deallocate(col_send_buffer)
   deallocate(send_count)
   deallocate(recv_count)
   deallocate(send_displ)
   deallocate(recv_displ)

   D_out = 0.0_dp

   ! Unpack density matrix
   do i_val = 1,nnz_l
      ! Compute local 2d id
      local_row_id = (row_recv_buffer(i_val)-1)/(n_p_rows*n_b_rows)*n_b_rows&
                     +mod((row_recv_buffer(i_val)-1),n_b_rows)+1
      local_col_id = (col_recv_buffer(i_val)-1)/(n_p_cols*n_b_cols)*n_b_cols&
                     +mod((col_recv_buffer(i_val)-1),n_b_cols)+1

      ! Put value to correct position
      D_out(local_row_id,local_col_id) = val_recv_buffer(i_val)
   enddo

   deallocate(val_recv_buffer)
   deallocate(row_recv_buffer)
   deallocate(col_recv_buffer)

   call elsi_stop_redistribution_time()

end subroutine

!>
!! This routine interfaces to PEXSI.
!!
subroutine elsi_solve_evp_pexsi()

   implicit none
   include "mpif.h"

   real(kind=dp), save :: this_pexsi_tol = 1.0e-2_dp

   character*200 :: info_str
   character*40, parameter :: caller = "elsi_solve_evp_pexsi"

   call elsi_start_density_matrix_time()

   if(small_pexsi_tol) then
      pexsi_options%numElectronPEXSITolerance = this_pexsi_tol

      write(info_str,"(A,E10.1)") "  | Current tolerance of number of electrons: ",&
         this_pexsi_tol
      call elsi_statement_print(info_str)
   endif

   if(n_elsi_calls == 1) then
      pexsi_options%isSymbolicFactorize = 1
   else
      pexsi_options%isSymbolicFactorize = 0
   endif

   if(.not.allocated(e_den_mat_pexsi)) then
      call elsi_allocate(e_den_mat_pexsi,nnz_l_pexsi,"e_den_mat_pexsi",caller)
   endif
   e_den_mat_pexsi = 0.0_dp

   if(.not.allocated(f_den_mat_pexsi)) then
      call elsi_allocate(f_den_mat_pexsi,nnz_l_pexsi,"f_den_mat_pexsi",caller)
   endif
   f_den_mat_pexsi = 0.0_dp

   ! Load sparse matrices for PEXSI
   if(overlap_is_unit) then
      call f_ppexsi_load_real_hs_matrix(pexsi_plan,pexsi_options,n_g_size,nnz_g,&
                                        nnz_l_pexsi,n_l_cols_pexsi,col_ptr_ccs,&
                                        row_ind_ccs,ham_real_ccs,1,ovlp_real_ccs,&
                                        pexsi_info)
   else
      call f_ppexsi_load_real_hs_matrix(pexsi_plan,pexsi_options,n_g_size,nnz_g,&
                                        nnz_l_pexsi,n_l_cols_pexsi,col_ptr_ccs,&
                                        row_ind_ccs,ham_real_ccs,0,ovlp_real_ccs,&
                                        pexsi_info)
   endif

   if(pexsi_info /= 0) &
      call elsi_stop(" PEXSI not able to load H/S matrix. Exiting...",caller)

   if(pexsi_options%isInertiaCount == 0) then
      call elsi_statement_print("  PEXSI inertia counting skipped")
   endif

   ! Solve the eigenvalue problem
   call elsi_statement_print("  Starting PEXSI density matrix solver")

   call f_ppexsi_dft_driver(pexsi_plan,pexsi_options,n_electrons,mu_pexsi,&
                            n_electrons_pexsi,mu_min_inertia,mu_max_inertia,&
                            n_total_inertia_iter,n_total_pexsi_iter,pexsi_info)
       
   if(pexsi_info /= 0) &
      call elsi_stop(" PEXSI DFT driver not able to solve problem. Exiting...",caller)

   ! Turn off inertia counting if chemical potential does not change a lot
   if(abs(mu_pexsi-pexsi_options%mu0) > 5.0e-3_dp) then
      pexsi_options%isInertiaCount = 1
   else
      pexsi_options%isInertiaCount = 0
   endif

   ! Use chemical potential in this step as initial guess for next step
   pexsi_options%mu0 = mu_pexsi

   if(small_pexsi_tol) then
      if(abs(n_electrons-n_electrons_pexsi) < this_pexsi_tol) then
         if(1.0e-1_dp*this_pexsi_tol > final_pexsi_tol) then
            this_pexsi_tol = 1.0e-1_dp*this_pexsi_tol
         else
            this_pexsi_tol = final_pexsi_tol
         endif
      endif
   endif

   ! Get the results
   if((my_p_row_pexsi == 0) .or. (storage == BLACS_DENSE)) then
      call f_ppexsi_retrieve_real_dft_matrix(pexsi_plan,den_mat_ccs,&
              e_den_mat_pexsi,f_den_mat_pexsi,e_tot_H,e_tot_S,f_tot,pexsi_info)
   endif

   if(pexsi_info /= 0) then
      call elsi_stop(" PEXSI not able to retrieve solution. Exiting...",caller)
   endif

   call MPI_Barrier(mpi_comm_global,mpierr)
   call elsi_stop_density_matrix_time()

end subroutine

!>
!! Set PEXSI variables to ELSI default.
!!
subroutine elsi_set_pexsi_default_options()

   implicit none

   ! Use the PEXSI Default options
   call f_ppexsi_set_default_options(pexsi_options)

   ! Use 1 process in ParMETIS for symbolic factorization
   pexsi_options%npSymbFact = 1

end subroutine

!>
!! Print PEXSI settings.
!!
subroutine elsi_print_pexsi_options()

   implicit none

   character*200 :: info_str

   write(info_str,"(A)") "  PEXSI settings (in the same unit of Hamiltonian):"
   call elsi_statement_print(info_str)

   write(info_str,"(1X,' | Temperature ',F10.4)") &
      pexsi_options%temperature
   call elsi_statement_print(info_str)

   write(info_str,"(1X,' | Spectral gap ',F10.4)") &
      pexsi_options%gap
   call elsi_statement_print(info_str)

   write(info_str,"(1X,' | Number of poles ',I5)") &
      pexsi_options%numPole
   call elsi_statement_print(info_str)

   write(info_str,"(1X,' | Max PEXSI iterations ',I5)") &
      pexsi_options%maxPEXSIIter
   call elsi_statement_print(info_str)

   write(info_str,"(1X,' | Lower bound of chemical potential ',F10.4)") &
      pexsi_options%muMin0
   call elsi_statement_print(info_str)

   write(info_str,"(1X,' | Upper bound of chemical potential ',F10.4)") &
      pexsi_options%muMax0
   call elsi_statement_print(info_str)

   write(info_str,"(1X,' | Initial guess of chemical potential ',F10.4)") &
      pexsi_options%mu0
   call elsi_statement_print(info_str)

   write(info_str,"(1X,' | Tolerance of chemical potential ',E10.1)") &
      pexsi_options%muInertiaTolerance
   call elsi_statement_print(info_str)

   write(info_str,"(1X,' | Safeguard of chemical potential ',F10.4)") &
      pexsi_options%muPexsiSafeGuard
   call elsi_statement_print(info_str)

   write(info_str,"(1X,' | Tolerance of number of electrons ',E10.1)") &
      pexsi_options%numElectronPEXSITolerance
   call elsi_statement_print(info_str)

   write(info_str,"(1X,' | Number of processors for symbolic factorization ',I5)") &
      pexsi_options%npSymbFact
   call elsi_statement_print(info_str)

end subroutine

end module ELSI_PEXSI
<|MERGE_RESOLUTION|>--- conflicted
+++ resolved
@@ -1,1472 +1,1468 @@
-! Copyright (c) 2015-2017, the ELSI team. All rights reserved.
-!
-! Redistribution and use in source and binary forms, with or without
-! modification, are permitted provided that the following conditions are met:
-!
-!  * Redistributions of source code must retain the above copyright notice,
-!    this list of conditions and the following disclaimer.
-!
-!  * Redistributions in binary form must reproduce the above copyright notice,
-!    this list of conditions and the following disclaimer in the documentation
-!    and/or other materials provided with the distribution.
-!
-!  * Neither the name of the "ELectronic Structure Infrastructure" project nor
-!    the names of its contributors may be used to endorse or promote products
-!    derived from this software without specific prior written permission.
-!
-! THIS SOFTWARE IS PROVIDED BY THE COPYRIGHT HOLDERS AND CONTRIBUTORS "AS IS"
-! AND ANY EXPRESS OR IMPLIED WARRANTIES, INCLUDING, BUT NOT LIMITED TO, THE
-! IMPLIED WARRANTIES OF MERCHANTABILITY AND FITNESS FOR A PARTICULAR PURPOSE
-! ARE DISCLAIMED. IN NO EVENT SHALL COPYRIGHT HOLDER BE LIABLE FOR ANY DIRECT,
-! INDIRECT, INCIDENTAL, SPECIAL, EXEMPLARY, OR CONSEQUENTIAL DAMAGES (INCLUDING,
-! BUT NOT LIMITED TO, PROCUREMENT OF SUBSTITUTE GOODS OR SERVICES; LOSS OF USE,
-! DATA, OR PROFITS; OR BUSINESS INTERRUPTION) HOWEVER CAUSED AND ON ANY THEORY
-! OF LIABILITY, WHETHER IN CONTRACT, STRICT LIABILITY, OR TORT (INCLUDING
-! NEGLIGENCE OR OTHERWISE) ARISING IN ANY WAY OUT OF THE USE OF THIS SOFTWARE,
-! EVEN IF ADVISED OF THE POSSIBILITY OF SUCH DAMAGE.
-
-!>
-!! This module provides interfaces to PEXSI.
-!!
-
-module ELSI_PEXSI
-
-<<<<<<< HEAD
-   use elsi_precision, only : dp
-   use elsi_constants, only : BLACS_DENSE
-=======
->>>>>>> 94032cf9
-   use iso_c_binding
-   use ELSI_PRECISION, only : dp
-   use ELSI_DIMENSIONS
-   use ELSI_TIMERS
-   use ELSI_UTILS
-   use f_ppexsi_interface
-
-   implicit none
-   private
-
-   public :: elsi_init_pexsi
-   public :: elsi_blacs_to_pexsi
-   public :: elsi_pexsi_to_blacs_dm
-   public :: elsi_solve_evp_pexsi
-   public :: elsi_set_pexsi_default_options
-   public :: elsi_print_pexsi_options
-
-contains
-
-!=========================
-! ELSI routines for PEXSI
-!=========================
-
-!>
-!! PEXSI processor grid setup.
-!!
-subroutine elsi_init_pexsi()
-
-   implicit none
-
-   character*200 :: info_str
-   character*40, parameter :: caller = "elsi_init_pexsi"
-
-   if(n_elsi_calls == 1) then
-      if(.not.n_p_per_pole_ready) then
-         if(mod(n_procs,pexsi_options%numPole) == 0) then
-            n_p_per_pole_pexsi = n_procs/pexsi_options%numPole
-
-            call elsi_statement_print("  PEXSI parallel over poles.")
-            write(info_str,"(A,I13)") "  | Number of MPI tasks per pole: ",&
-               n_p_per_pole_pexsi
-            call elsi_statement_print(info_str)
-         else
-            call elsi_stop("  PEXSI not parallel over poles. High"//&
-                           " performance of PEXSI is expected if the"//&
-                           " number of MPI tasks is a multiple of"//&
-                           " the number of PEXSI poles. Please adjust"//&
-                           " either the number of MPI tasks, or the"//&
-                           " number of poles. Exiting...",caller)
-         endif
-      endif
-
-      ! Set square-like process grid for selected inversion of each pole
-      do n_p_rows_pexsi = nint(sqrt(real(n_p_per_pole_pexsi))),2,-1
-         if(mod(n_p_per_pole_pexsi,n_p_rows_pexsi) == 0) exit
-      enddo
-
-      n_p_cols_pexsi = n_p_per_pole_pexsi/n_p_rows_pexsi
-
-      ! PEXSI process grid
-      my_p_col_pexsi = mod(myid,n_p_per_pole_pexsi)
-      my_p_row_pexsi = myid/n_p_per_pole_pexsi
-
-      ! PEXSI uses a pure block distribution in the first process row
-      n_b_rows_pexsi = n_g_size
-
-      ! The last process holds all remaining columns
-      n_b_cols_pexsi = n_g_size/n_p_per_pole_pexsi
-      if(my_p_col_pexsi == n_p_per_pole_pexsi-1) then
-         n_b_cols_pexsi = n_g_size-(n_p_per_pole_pexsi-1)*n_b_cols_pexsi
-      endif
-
-      n_l_rows_pexsi = n_b_rows_pexsi
-      n_l_cols_pexsi = n_b_cols_pexsi
-
-      ! Only master process outputs
-      if(myid == 0) then
-         pexsi_output_file_index = 0
-      else
-         pexsi_output_file_index = -1
-      endif
-
-      pexsi_plan = f_ppexsi_plan_initialize(mpi_comm_global,n_p_rows_pexsi,&
-                      n_p_cols_pexsi,pexsi_output_file_index,pexsi_info)
-
-      if(pexsi_info /= 0) &
-         call elsi_stop(" PEXSI plan initialization failed. Exiting...",caller)
-
-   endif
-
-end subroutine
-
-!>
-!! This routine is a driver to convert matrix format and distribution
-!! from BLACS to PEXSI.
-!!
-subroutine elsi_blacs_to_pexsi(H_in,S_in)
-
-   implicit none
-
-   real(kind=dp), intent(in) :: H_in(n_l_rows,n_l_cols) !< Hamiltonian matrix to be converted
-   real(kind=dp), intent(in) :: S_in(n_l_rows,n_l_cols) !< Overlap matrix to be converted
-
-   character*40, parameter :: caller = "elsi_blacs_to_pexsi"
-
-   if(overlap_is_unit) then
-      !TODO
-      call elsi_stop(" PEXSI with identity overlap matrix not yet available."//&
-                     " Exiting...",caller)
-   else
-      if(n_g_size < 46340) then ! kind=4 integer works
-         call elsi_blacs_to_pexsi_hs_small(H_in,S_in)
-      else ! use kind=8 integer
-         call elsi_blacs_to_pexsi_hs_large(H_in,S_in)
-      endif
-   endif
-
-end subroutine
-
-!>
-!! This routine is a driver to convert matrix format and distribution
-!! from PEXSI to BLACS.
-!!
-subroutine elsi_pexsi_to_blacs_dm(D_out)
-
-   implicit none
-
-   real(kind=dp), intent(out) :: D_out(n_l_rows,n_l_cols) !< Density matrix to be converted
-
-   if(n_g_size < 46340) then
-      call elsi_pexsi_to_blacs_dm_small(D_out)
-   else ! use kind=8 integer
-      call elsi_pexsi_to_blacs_dm_large(D_out)
-   endif
-
-end subroutine
-
-!>
-!! This routine converts Halmitonian and overlap matrix stored in
-!! 2D block-cyclic distributed dense format to 1D block distributed
-!! sparse CCS format, which can be used as input by PEXSI.
-!!
-!! Usage:
-!!
-!! * PEXSI pole parallelism MUST be available. Data redistributed on
-!!   the processors corresponding to the first pole.
-!!
-!! * Overlap is NOT an identity matrix. Both Hamiltonian and overlap
-!!   are considered.
-!!
-!! * See also elsi_blacs_to_pexsi_hs_large
-!!
-subroutine elsi_blacs_to_pexsi_hs_small(H_in,S_in)
-
-   implicit none
-   include "mpif.h"
-
-   real(kind=dp), intent(in) :: H_in(n_l_rows,n_l_cols) !< Hamiltonian matrix to be converted
-   real(kind=dp), intent(in) :: S_in(n_l_rows,n_l_cols) !< Overlap matrix to be converted
-
-   integer :: i_row !< Row counter
-   integer :: i_col !< Col counter
-   integer :: i_val,j_val !< Value counter
-   integer :: i_proc !< Process counter
-   integer :: global_col_id !< Global column id
-   integer :: global_row_id !< Global row id
-   integer :: local_col_id !< Local column id in 1D block distribution
-   integer :: local_row_id !< Local row id in 1D block distribution
-   integer :: d1,d2,d11,d12,d21,d22 !< Number of columns in the intermediate stage
-   integer :: this_n_cols
-   integer :: tmp_int
-   integer :: min_pos,min_id
-   integer :: nnz_l_pexsi_aux,mpi_comm_aux_pexsi
-   integer, allocatable :: dest(:) !< Destination of each element
-   integer, allocatable :: locat(:) !< Location of each global column
-   real(kind=dp) :: tmp_real
-
-   ! See documentation of MPI_Alltoallv
-   real(kind=dp), allocatable :: h_val_send_buffer(:) !< Send buffer for Hamiltonian
-   real(kind=dp), allocatable :: s_val_send_buffer(:) !< Send buffer for overlap
-   integer, allocatable :: pos_send_buffer(:) !< Send buffer for global 1D id
-   integer, allocatable :: send_count(:) !< Number of elements to send to each processor
-   integer, allocatable :: send_displ(:) !< Displacement from which to take the outgoing data
-   real(kind=dp), allocatable :: h_val_recv_buffer(:) !< Receive buffer for Hamiltonian
-   real(kind=dp), allocatable :: s_val_recv_buffer(:) !< Receive buffer for overlap
-   integer, allocatable :: pos_recv_buffer(:) !< Receive buffer for global 1D id
-   integer, allocatable :: recv_count(:) !< Number of elements to receive from each processor
-   integer, allocatable :: recv_displ(:) !< Displacement at which to place the incoming data
-   integer :: send_displ_aux !< Auxiliary variable used to set displacement
-   integer :: recv_displ_aux !< Auxiliary variable used to set displacement
-
-   character*40, parameter :: caller = "elsi_blacs_to_pexsi_hs_small"
-
-   call elsi_start_redistribution_time()
-
-   if(n_elsi_calls == 1) then
-      call elsi_get_local_nnz(S_in,n_l_rows,n_l_cols,nnz_l)
-      call elsi_allocate(s_val_send_buffer,nnz_l,"s_val_send_buffer",caller)
-   endif
-
-   call elsi_allocate(locat,n_g_size,"locat",caller)
-   call elsi_allocate(dest,nnz_l,"dest",caller)
-   call elsi_allocate(pos_send_buffer,nnz_l,"pos_send_buffer",caller)
-   call elsi_allocate(h_val_send_buffer,nnz_l,"h_val_send_buffer",caller)
-
-   ! Compute d1,d2,d11,d12,d21,d22 (need explanation)
-   d1  = n_g_size/n_p_per_pole_pexsi
-   d2  = n_g_size-(n_p_per_pole_pexsi-1)*d1
-   d11 = d1/pexsi_options%numPole
-   d12 = d1-(pexsi_options%numPole-1)*d11
-   d21 = d2/pexsi_options%numPole
-   d22 = d2-(pexsi_options%numPole-1)*d21
-
-   i_val = 0
-
-   if(d11 > 0) then
-      do i_proc = 0,n_procs-pexsi_options%numPole-1
-         if(mod((i_proc+1),pexsi_options%numPole) == 0) then
-            this_n_cols = d12
-         else
-            this_n_cols = d11
-         endif
-
-         locat(i_val+1:i_val+this_n_cols) = i_proc
-         i_val = i_val+this_n_cols
-      enddo
-   else
-      do i_proc = 0,n_procs-pexsi_options%numPole-1
-         if(1+mod(i_proc,pexsi_options%numPole) .le. d1) then
-            this_n_cols = 1
-         else
-            this_n_cols = 0
-         endif
-
-         if(this_n_cols /= 0) then
-            locat(i_val+1:i_val+this_n_cols) = i_proc
-            i_val = i_val+this_n_cols
-         endif
-      enddo
-   endif
-
-   if(d21 > 0) then
-      do i_proc = n_procs-pexsi_options%numPole,n_procs-1
-         if(mod((i_proc+1),pexsi_options%numPole) == 0) then
-            this_n_cols = d22
-         else
-            this_n_cols = d21
-         endif
-
-         locat(i_val+1:i_val+this_n_cols) = i_proc
-         i_val = i_val+this_n_cols
-      enddo
-   else
-      do i_proc = n_procs-pexsi_options%numPole,n_procs-1
-         if(1+mod(i_proc,pexsi_options%numPole) .le. d2) then
-            this_n_cols = 1
-         else
-            this_n_cols = 0
-         endif
-
-         if(this_n_cols /= 0) then
-            locat(i_val+1:i_val+this_n_cols) = i_proc
-            i_val = i_val+this_n_cols
-         endif
-      enddo
-   endif
-
-   call elsi_allocate(send_count,n_procs,"send_count",caller)
-
-   ! Compute destination and global 1D id
-   if(n_elsi_calls == 1) then
-      i_val = 0
-      do i_col = 1,n_l_cols
-         do i_row = 1,n_l_rows
-            if(abs(S_in(i_row,i_col)) > zero_threshold) then
-               i_val = i_val+1
-               call elsi_get_global_col(global_col_id,i_col)
-               call elsi_get_global_row(global_row_id,i_row)
-               ! Compute destination
-               dest(i_val) = locat(global_col_id)
-               ! The last process may take more
-               if(dest(i_val) > (n_procs-1)) dest(i_val) = n_procs-1
-               ! Compute the global id
-               ! Pack global id and data into buffers
-               pos_send_buffer(i_val) = (global_col_id-1)*n_g_size+global_row_id
-               h_val_send_buffer(i_val) = H_in(i_row,i_col)
-               s_val_send_buffer(i_val) = S_in(i_row,i_col)
-               ! Set send_count
-               send_count(dest(i_val)+1) = send_count(dest(i_val)+1)+1
-            endif
-         enddo
-      enddo
-   else
-      i_val = 0
-      do i_col = 1,n_l_cols
-         do i_row = 1,n_l_rows
-            if(abs(S_in(i_row,i_col)) > zero_threshold) then
-               i_val = i_val+1
-               call elsi_get_global_col(global_col_id,i_col)
-               call elsi_get_global_row(global_row_id,i_row)
-               ! Compute destination
-               dest(i_val) = locat(global_col_id)
-               ! The last process may take more
-               if(dest(i_val) > (n_procs-1)) dest(i_val) = n_procs-1
-               ! Compute the global id
-               ! Pack global id and data into buffers
-               pos_send_buffer(i_val) = (global_col_id-1)*n_g_size+global_row_id
-               h_val_send_buffer(i_val) = H_in(i_row,i_col)
-               ! Set send_count
-               send_count(dest(i_val)+1) = send_count(dest(i_val)+1)+1
-            endif
-         enddo
-      enddo
-   endif
-
-   deallocate(dest)
-
-   call elsi_allocate(recv_count,n_procs,"recv_count",caller)
-
-   ! Set recv_count
-   call MPI_Alltoall(send_count,1,mpi_integer,recv_count,&
-                     1,mpi_integer,mpi_comm_global,mpierr)
-
-   ! Set local/global number of nonzero
-   nnz_l_pexsi_aux = sum(recv_count,1)
-   call MPI_Allreduce(nnz_l_pexsi_aux,nnz_g,1,mpi_integer,mpi_sum,&
-                      mpi_comm_global,mpierr)
-
-   ! Set send and receive displacement
-   call elsi_allocate(send_displ,n_procs,"send_displ",caller)
-   call elsi_allocate(recv_displ,n_procs,"recv_displ",caller)
-
-   send_displ_aux = 0
-   recv_displ_aux = 0
-
-   do i_proc = 1,n_procs
-      send_displ(i_proc) = send_displ_aux
-      send_displ_aux = send_displ_aux+send_count(i_proc)
-      recv_displ(i_proc) = recv_displ_aux
-      recv_displ_aux = recv_displ_aux+recv_count(i_proc)
-   enddo
-
-   ! Send and receive the packed data
-   ! Position
-   call elsi_allocate(pos_recv_buffer,nnz_l_pexsi_aux,"pos_recv_buffer",caller)
-
-   call MPI_Alltoallv(pos_send_buffer,send_count,send_displ,mpi_integer,&
-                      pos_recv_buffer,recv_count,recv_displ,mpi_integer,&
-                      mpi_comm_global,mpierr)
-
-   deallocate(pos_send_buffer)
-
-   ! Hamiltonian value
-   call elsi_allocate(h_val_recv_buffer,nnz_l_pexsi_aux,"h_val_recv_buffer",caller)
-
-   call MPI_Alltoallv(h_val_send_buffer,send_count,send_displ,mpi_real8,&
-                      h_val_recv_buffer,recv_count,recv_displ,mpi_real8,&
-                      mpi_comm_global,mpierr)
-
-   deallocate(h_val_send_buffer)
-
-   ! Overlap value
-   if(n_elsi_calls == 1) then
-      call elsi_allocate(s_val_recv_buffer,nnz_l_pexsi_aux,"s_val_recv_buffer",caller)
-
-      call MPI_Alltoallv(s_val_send_buffer,send_count,send_displ,mpi_real8,&
-                         s_val_recv_buffer,recv_count,recv_displ,mpi_real8,&
-                         mpi_comm_global,mpierr)
-
-      deallocate(s_val_send_buffer)
-   endif
-
-   ! Unpack and reorder
-   if(n_elsi_calls == 1) then
-      do i_val = 1,nnz_l_pexsi_aux
-         min_id = minloc(pos_recv_buffer(i_val:nnz_l_pexsi_aux),1)+i_val-1
-
-         tmp_int = pos_recv_buffer(i_val)
-         pos_recv_buffer(i_val) = pos_recv_buffer(min_id)
-         pos_recv_buffer(min_id) = tmp_int
-
-         tmp_real = h_val_recv_buffer(i_val)
-         h_val_recv_buffer(i_val) = h_val_recv_buffer(min_id)
-         h_val_recv_buffer(min_id) = tmp_real
-
-         tmp_real = s_val_recv_buffer(i_val)
-         s_val_recv_buffer(i_val) = s_val_recv_buffer(min_id)
-         s_val_recv_buffer(min_id) = tmp_real
-      enddo
-   else
-      do i_val = 1,nnz_l_pexsi_aux
-         min_id = minloc(pos_recv_buffer(i_val:nnz_l_pexsi_aux),1)+i_val-1
-
-         tmp_int = pos_recv_buffer(i_val)
-         pos_recv_buffer(i_val) = pos_recv_buffer(min_id)
-         pos_recv_buffer(min_id) = tmp_int
-
-         tmp_real = h_val_recv_buffer(i_val)
-         h_val_recv_buffer(i_val) = h_val_recv_buffer(min_id)
-         h_val_recv_buffer(min_id) = tmp_real
-      enddo
-   endif
-
-   ! Set send_count, all data sent to the first pole
-   send_count = 0
-   send_count(myid/pexsi_options%numPole+1) = nnz_l_pexsi_aux
-
-   ! Set recv_count
-   call MPI_Alltoall(send_count,1,mpi_integer,recv_count,&
-                     1,mpi_integer,mpi_comm_global,mpierr)
-
-   if(n_elsi_calls == 1) then
-      nnz_l_pexsi = sum(recv_count,1)
-
-      ! At this point only the first pole knows nnz_l_pexsi
-      call MPI_Comm_split(mpi_comm_global,my_p_col_pexsi,my_p_row_pexsi,&
-                          mpi_comm_aux_pexsi,mpierr)
-
-      call MPI_Bcast(nnz_l_pexsi,1,mpi_integer,0,mpi_comm_aux_pexsi,mpierr)
-   endif
-
-   ! Set send and receive displacement
-   send_displ_aux = 0
-   recv_displ_aux = 0
-
-   do i_proc = 1,n_procs
-      send_displ(i_proc) = send_displ_aux
-      send_displ_aux = send_displ_aux+send_count(i_proc)
-      recv_displ(i_proc) = recv_displ_aux
-      recv_displ_aux = recv_displ_aux+recv_count(i_proc)
-   enddo
-
-   ! Allocate PEXSI matrices
-   ! Only the Hamiltonian needs to be reset everytime
-   if(.not.allocated(ham_real_pexsi)) &
-      call elsi_allocate(ham_real_pexsi,nnz_l_pexsi,"ham_real_pexsi",caller)
-   ham_real_pexsi = 0.0_dp
-
-   if(.not.allocated(ovlp_real_pexsi)) &
-      call elsi_allocate(ovlp_real_pexsi,nnz_l_pexsi,"ovlp_real_pexsi",caller)
-
-   if(.not.allocated(row_ind_pexsi)) &
-      call elsi_allocate(row_ind_pexsi,nnz_l_pexsi,"row_ind_pexsi",caller)
-
-   if(.not.allocated(col_ptr_pexsi)) &
-      call elsi_allocate(col_ptr_pexsi,(n_l_cols_pexsi+1),"col_ptr_pexsi",caller)
-
-   ! Send and receive the packed data
-   if(n_elsi_calls == 1) then
-      ! Position
-      call elsi_allocate(pos_send_buffer,nnz_l_pexsi,"pos_send_buffer",caller)
-
-      call MPI_Alltoallv(pos_recv_buffer,send_count,send_displ,mpi_integer,&
-                         pos_send_buffer,recv_count,recv_displ,mpi_integer,&
-                         mpi_comm_global,mpierr)
-
-      deallocate(pos_recv_buffer)
-
-      ! Overlap value
-      call MPI_Alltoallv(s_val_recv_buffer,send_count,send_displ,mpi_real8,&
-                         ovlp_real_pexsi,recv_count,recv_displ,mpi_real8,&
-                         mpi_comm_global,mpierr)
-
-      deallocate(s_val_recv_buffer)
-   endif
-
-   ! Hamiltonian value
-   call MPI_Alltoallv(h_val_recv_buffer,send_count,send_displ,mpi_real8,&
-                      ham_real_pexsi,recv_count,recv_displ,mpi_real8,&
-                      mpi_comm_global,mpierr)
-
-   deallocate(h_val_recv_buffer)
-   deallocate(send_count)
-   deallocate(recv_count)
-   deallocate(send_displ)
-   deallocate(recv_displ)
-
-   ! Only the first pole computes row index and column pointer
-   if(n_elsi_calls == 1) then
-      if(my_p_row_pexsi == 0) then
-         ! Compute row index and column pointer
-         i_col = (pos_send_buffer(1)-1)/n_g_size
-         do i_val = 1,nnz_l_pexsi
-            row_ind_pexsi(i_val) = mod(pos_send_buffer(i_val)-1,n_g_size)+1
-            if((pos_send_buffer(i_val)-1)/n_g_size+1 > i_col) then
-               i_col = i_col+1
-               col_ptr_pexsi(i_col-(pos_send_buffer(1)-1)/n_g_size) = i_val
-            endif
-         enddo
-
-         col_ptr_pexsi(n_l_cols_pexsi+1) = nnz_l_pexsi+1
-      endif
-
-      deallocate(pos_send_buffer)
-   endif
-
-   call elsi_stop_redistribution_time()
-
-end subroutine
-
-!>
-!! This routine converts Halmitonian and overlap matrix stored in
-!! 2D block-cyclic distributed dense format to 1D block distributed
-!! sparse CCS format, which can be used as input by PEXSI.
-!!
-!! Usage:
-!!
-!! * Integer(kind=8) is used to deal with large matrices.
-!!
-!! * PEXSI pole parallelism MUST be available. Data redistributed on
-!!   the processors corresponding to the first pole.
-!!
-!! * Overlap is NOT an identity matrix. Both Hamiltonian and overlap
-!!   are considered.
-!!
-!! * See also elsi_blacs_to_pexsi_hs_small.
-!!
-subroutine elsi_blacs_to_pexsi_hs_large(H_in,S_in)
-
-   implicit none
-   include "mpif.h"
-
-   real(kind=dp), intent(in) :: H_in(n_l_rows,n_l_cols) !< Hamiltonian matrix to be converted
-   real(kind=dp), intent(in) :: S_in(n_l_rows,n_l_cols) !< Overlap matrix to be converted
-
-   integer :: i_row !< Row counter
-   integer :: i_col !< Col counter
-   integer :: i_val,j_val !< Value counter
-   integer :: i_proc !< Process counter
-   integer :: global_col_id !< Global column id
-   integer :: global_row_id !< Global row id
-   integer :: local_col_id !< Local column id in 1D block distribution
-   integer :: local_row_id !< Local row id in 1D block distribution
-   integer :: d1,d2,d11,d12,d21,d22 !< Number of columns in the intermediate stage
-   integer :: this_n_cols
-   integer :: min_pos,min_id
-   integer :: nnz_l_pexsi_aux,mpi_comm_aux_pexsi
-   integer :: tmp_int
-   integer(kind=8) :: tmp_long
-   integer, allocatable :: dest(:) !< Destination of each element
-   integer, allocatable :: locat(:) !< Location of each global column
-   real(kind=dp) :: tmp_real
-
-   ! See documentation of MPI_Alltoallv
-   real(kind=dp), allocatable :: h_val_send_buffer(:) !< Send buffer for Hamiltonian
-   real(kind=dp), allocatable :: s_val_send_buffer(:) !< Send buffer for overlap
-   integer, allocatable :: row_send_buffer(:) !< Send buffer for global row id
-   integer, allocatable :: col_send_buffer(:) !< Send buffer for global column id
-   integer, allocatable :: send_count(:) !< Number of elements to send to each processor
-   integer, allocatable :: send_displ(:) !< Displacement from which to take the outgoing data
-   real(kind=dp), allocatable :: h_val_recv_buffer(:) !< Receive buffer for Hamiltonian
-   real(kind=dp), allocatable :: s_val_recv_buffer(:) !< Receive buffer for overlap
-   integer, allocatable :: row_recv_buffer(:) !< Receive buffer for global row id
-   integer, allocatable :: col_recv_buffer(:) !< Receive buffer for global column id
-   integer, allocatable :: recv_count(:) !< Number of elements to receive from each processor
-   integer, allocatable :: recv_displ(:) !< Displacement at which to place the incoming data
-   integer :: recv_displ_aux !< Auxiliary variable used to set displacement
-   integer :: send_displ_aux !< Auxiliary variable used to set displacement
-   integer(kind=8), allocatable :: global_id(:) !< Global 1D id
-
-   character*40, parameter :: caller = "elsi_blacs_to_pexsi_hs_large"
-
-   call elsi_start_redistribution_time()
-
-   if(n_elsi_calls == 1) then
-      call elsi_get_local_nnz(S_in,n_l_rows,n_l_cols,nnz_l)
-      call elsi_allocate(s_val_send_buffer,nnz_l,"s_val_send_buffer",caller)
-   endif
-
-   call elsi_allocate(locat,n_g_size,"locat",caller)
-   call elsi_allocate(dest,nnz_l,"dest",caller)
-   call elsi_allocate(row_send_buffer,nnz_l,"row_send_buffer",caller)
-   call elsi_allocate(col_send_buffer,nnz_l,"col_send_buffer",caller)
-   call elsi_allocate(h_val_send_buffer,nnz_l,"h_val_send_buffer",caller)
-
-   ! Compute d1,d2,d11,d12,d21,d22 (need explanation)
-   d1  = n_g_size/n_p_per_pole_pexsi
-   d2  = n_g_size-(n_p_per_pole_pexsi-1)*d1
-   d11 = d1/pexsi_options%numPole
-   d12 = d1-(pexsi_options%numPole-1)*d11
-   d21 = d2/pexsi_options%numPole
-   d22 = d2-(pexsi_options%numPole-1)*d21
-
-   i_val = 0
-
-   if(d11 > 0) then
-      do i_proc = 0,n_procs-pexsi_options%numPole-1
-         if(mod((i_proc+1),pexsi_options%numPole) == 0) then
-            this_n_cols = d12
-         else
-            this_n_cols = d11
-         endif
-
-         locat(i_val+1:i_val+this_n_cols) = i_proc
-         i_val = i_val+this_n_cols
-      enddo
-   else
-      do i_proc = 0,n_procs-pexsi_options%numPole-1
-         if(1+mod(i_proc,pexsi_options%numPole) .le. d1) then
-            this_n_cols = 1
-         else
-            this_n_cols = 0
-         endif
-
-         if(this_n_cols /= 0) then
-            locat(i_val+1:i_val+this_n_cols) = i_proc
-            i_val = i_val+this_n_cols
-         endif
-      enddo
-   endif
-
-   if(d21 > 0) then
-      do i_proc = n_procs-pexsi_options%numPole,n_procs-1
-         if(mod((i_proc+1),pexsi_options%numPole) == 0) then
-            this_n_cols = d22
-         else
-            this_n_cols = d21
-         endif
-
-         locat(i_val+1:i_val+this_n_cols) = i_proc
-         i_val = i_val+this_n_cols
-      enddo
-   else
-      do i_proc = n_procs-pexsi_options%numPole,n_procs-1
-         if(1+mod(i_proc,pexsi_options%numPole) .le. d2) then
-            this_n_cols = 1
-         else
-            this_n_cols = 0
-         endif
-
-         if(this_n_cols /= 0) then
-            locat(i_val+1:i_val+this_n_cols) = i_proc
-            i_val = i_val+this_n_cols
-         endif
-      enddo
-   endif
-
-   call elsi_allocate(send_count,n_procs,"send_count",caller)
-
-   ! Compute destination and global id
-   if(n_elsi_calls == 1) then
-      i_val = 0
-      do i_col = 1,n_l_cols
-         do i_row = 1,n_l_rows
-            if(abs(S_in(i_row,i_col)) > zero_threshold) then
-               i_val = i_val+1
-               call elsi_get_global_col(global_col_id,i_col)
-               call elsi_get_global_row(global_row_id,i_row)
-               ! Compute destination
-               dest(i_val) = locat(global_col_id)
-               ! The last process may take more
-               if(dest(i_val) > (n_procs-1)) dest(i_val) = n_procs-1
-               ! Pack global id and data into buffers
-               row_send_buffer(i_val) = global_row_id
-               col_send_buffer(i_val) = global_col_id
-               h_val_send_buffer(i_val) = H_in(i_row,i_col)
-               s_val_send_buffer(i_val) = S_in(i_row,i_col)
-               ! Set send_count
-               send_count(dest(i_val)+1) = send_count(dest(i_val)+1)+1
-            endif
-         enddo
-      enddo
-   else
-      i_val = 0
-      do i_col = 1,n_l_cols
-         do i_row = 1,n_l_rows
-            if(abs(S_in(i_row,i_col)) > zero_threshold) then
-               i_val = i_val+1
-               call elsi_get_global_col(global_col_id,i_col)
-               call elsi_get_global_row(global_row_id,i_row)
-               ! Compute destination
-               dest(i_val) = locat(global_col_id)
-               ! The last process may take more
-               if(dest(i_val) > (n_procs-1)) dest(i_val) = n_procs-1
-               ! Pack global id and data into buffers
-               row_send_buffer(i_val) = global_row_id
-               col_send_buffer(i_val) = global_col_id
-               h_val_send_buffer(i_val) = H_in(i_row,i_col)
-              ! Set send_count
-               send_count(dest(i_val)+1) = send_count(dest(i_val)+1)+1
-            endif
-         enddo
-      enddo
-   endif
-
-   deallocate(dest)
-
-   call elsi_allocate(recv_count,n_procs,"recv_count",caller)
-
-   ! Set recv_count
-   call MPI_Alltoall(send_count,1,mpi_integer,recv_count,&
-                     1,mpi_integer,mpi_comm_global,mpierr)
-
-   ! Set local/global number of nonzero
-   nnz_l_pexsi_aux = sum(recv_count,1)
-   call MPI_Allreduce(nnz_l_pexsi_aux,nnz_g,1,mpi_integer,mpi_sum,&
-                      mpi_comm_global,mpierr)
-
-   ! Set send and receive displacement
-   call elsi_allocate(send_displ,n_procs,"send_displ",caller)
-   call elsi_allocate(recv_displ,n_procs,"recv_displ",caller)
-
-   send_displ_aux = 0
-   recv_displ_aux = 0
-
-   do i_proc = 1,n_procs
-      send_displ(i_proc) = send_displ_aux
-      send_displ_aux = send_displ_aux+send_count(i_proc)
-      recv_displ(i_proc) = recv_displ_aux
-      recv_displ_aux = recv_displ_aux+recv_count(i_proc)
-   enddo
-
-   ! Send and receive the packed data
-   ! Row id
-   call elsi_allocate(row_recv_buffer,nnz_l_pexsi_aux,"row_recv_buffer",caller)
-
-   call MPI_Alltoallv(row_send_buffer,send_count,send_displ,mpi_integer,&
-                      row_recv_buffer,recv_count,recv_displ,mpi_integer,&
-                      mpi_comm_global,mpierr)
-
-   deallocate(row_send_buffer)
-
-   ! Column id
-   call elsi_allocate(col_recv_buffer,nnz_l_pexsi_aux,"col_recv_buffer",caller)
-
-   call MPI_Alltoallv(col_send_buffer,send_count,send_displ,mpi_integer,&
-                      col_recv_buffer,recv_count,recv_displ,mpi_integer,&
-                      mpi_comm_global,mpierr)
-
-   deallocate(col_send_buffer)
-
-   ! Hamiltonian value
-   call elsi_allocate(h_val_recv_buffer,nnz_l_pexsi_aux,"h_val_recv_buffer",caller)
-
-   call MPI_Alltoallv(h_val_send_buffer,send_count,send_displ,mpi_real8,&
-                      h_val_recv_buffer,recv_count,recv_displ,mpi_real8,&
-                      mpi_comm_global,mpierr)
-
-   deallocate(h_val_send_buffer)
-
-   ! Overlap value
-   if(n_elsi_calls == 1) then
-      call elsi_allocate(s_val_recv_buffer,nnz_l_pexsi_aux,"s_val_recv_buffer",caller)
-
-      call MPI_Alltoallv(s_val_send_buffer,send_count,send_displ,mpi_real8,&
-                         s_val_recv_buffer,recv_count,recv_displ,mpi_real8,&
-                         mpi_comm_global,mpierr)
-
-      deallocate(s_val_send_buffer)
-   endif
-
-   allocate(global_id(nnz_l_pexsi_aux))
-
-   ! Compute global 1D id
-   do i_val = 1,nnz_l_pexsi_aux
-      global_id(i_val) = int(col_recv_buffer(i_val)-1,kind=8)*int(n_g_size,kind=8)+&
-                         int(row_recv_buffer(i_val),kind=8)
-   enddo
-
-   ! Reorder
-   if(n_elsi_calls == 1) then
-      do i_val = 1,nnz_l_pexsi_aux
-         min_id = minloc(global_id(i_val:nnz_l_pexsi_aux),1)+i_val-1
-
-         tmp_long = global_id(i_val)
-         global_id(i_val) = global_id(min_id)
-         global_id(min_id) = tmp_long
-
-         tmp_int = row_recv_buffer(i_val)
-         row_recv_buffer(i_val) = row_recv_buffer(min_id)
-         row_recv_buffer(min_id) = tmp_int
-
-         tmp_int = col_recv_buffer(i_val)
-         col_recv_buffer(i_val) = col_recv_buffer(min_id)
-         col_recv_buffer(min_id) = tmp_int
-
-         tmp_real = h_val_recv_buffer(i_val)
-         h_val_recv_buffer(i_val) = h_val_recv_buffer(min_id)
-         h_val_recv_buffer(min_id) = tmp_real
-
-         tmp_real = s_val_recv_buffer(i_val)
-         s_val_recv_buffer(i_val) = s_val_recv_buffer(min_id)
-         s_val_recv_buffer(min_id) = tmp_real
-      enddo
-   else ! Row and column id not needed
-      do i_val = 1,nnz_l_pexsi_aux
-         min_id = minloc(global_id(i_val:nnz_l_pexsi_aux),1)+i_val-1
-
-         tmp_long = global_id(i_val)
-         global_id(i_val) = global_id(min_id)
-         global_id(min_id) = tmp_long
-
-         tmp_real = h_val_recv_buffer(i_val)
-         h_val_recv_buffer(i_val) = h_val_recv_buffer(min_id)
-         h_val_recv_buffer(min_id) = tmp_real
-      enddo
-   endif
-
-   deallocate(global_id)
-
-   ! Set send_count, all data sent to the first pole
-   send_count = 0
-   send_count(myid/pexsi_options%numPole+1) = nnz_l_pexsi_aux
-
-   ! Set recv_count
-   call MPI_Alltoall(send_count,1,mpi_integer,recv_count,&
-                     1,mpi_integer,mpi_comm_global,mpierr)
-
-   if(n_elsi_calls == 1) then
-      nnz_l_pexsi = sum(recv_count,1)
-
-      ! At this point only the first pole knows nnz_l_pexsi
-      call MPI_Comm_split(mpi_comm_global,my_p_col_pexsi,my_p_row_pexsi,&
-                          mpi_comm_aux_pexsi,mpierr)
-
-      call MPI_Bcast(nnz_l_pexsi,1,mpi_integer,0,mpi_comm_aux_pexsi,mpierr)
-   endif
-
-   ! Set send and receive displacement
-   send_displ_aux = 0
-   recv_displ_aux = 0
-
-   do i_proc = 1,n_procs
-      send_displ(i_proc) = send_displ_aux
-      send_displ_aux = send_displ_aux+send_count(i_proc)
-      recv_displ(i_proc) = recv_displ_aux
-      recv_displ_aux = recv_displ_aux+recv_count(i_proc)
-   enddo
-
-   ! Allocate PEXSI matrices
-   ! Only the Hamiltonian needs to be reset everytime
-   if(.not.allocated(ham_real_pexsi)) &
-      call elsi_allocate(ham_real_pexsi,nnz_l_pexsi,"ham_real_pexsi",caller)
-   ham_real_pexsi = 0.0_dp
-
-   if(.not.allocated(ovlp_real_pexsi)) &
-      call elsi_allocate(ovlp_real_pexsi,nnz_l_pexsi,"ovlp_real_pexsi",caller)
-
-   if(.not.allocated(row_ind_pexsi)) &
-      call elsi_allocate(row_ind_pexsi,nnz_l_pexsi,"row_ind_pexsi",caller)
-
-   if(.not.allocated(col_ptr_pexsi)) &
-      call elsi_allocate(col_ptr_pexsi,(n_l_cols_pexsi+1),"col_ptr_pexsi",caller)
-
-   ! Send and receive the packed data
-   if(n_elsi_calls == 1) then
-      ! Row id
-      call elsi_allocate(row_send_buffer,nnz_l_pexsi,"row_send_buffer",caller)
-
-      call MPI_Alltoallv(row_recv_buffer,send_count,send_displ,mpi_integer,&
-                         row_send_buffer,recv_count,recv_displ,mpi_integer,&
-                         mpi_comm_global,mpierr)
-
-      deallocate(row_recv_buffer)
-
-      ! Column id
-      call elsi_allocate(col_send_buffer,nnz_l_pexsi,"col_send_buffer",caller)
-
-      call MPI_Alltoallv(col_recv_buffer,send_count,send_displ,mpi_integer,&
-                         col_send_buffer,recv_count,recv_displ,mpi_integer,&
-                         mpi_comm_global,mpierr)
-
-      deallocate(col_recv_buffer)
-
-      ! Overlap value
-      call MPI_Alltoallv(s_val_recv_buffer,send_count,send_displ,mpi_real8,&
-                         ovlp_real_pexsi,recv_count,recv_displ,mpi_real8,&
-                         mpi_comm_global,mpierr)
-
-      deallocate(s_val_recv_buffer)
-   endif
-
-   ! Hamiltonian value
-   call MPI_Alltoallv(h_val_recv_buffer,send_count,send_displ,mpi_real8,&
-                      ham_real_pexsi,recv_count,recv_displ,mpi_real8,&
-                      mpi_comm_global,mpierr)
-
-   deallocate(h_val_recv_buffer)
-   deallocate(send_count)
-   deallocate(recv_count)
-   deallocate(send_displ)
-   deallocate(recv_displ)
-
-   ! Only the first pole computes row index and column pointer
-   if(n_elsi_calls == 1) then
-      if(my_p_row_pexsi == 0) then
-         ! Compute row index and column pointer
-         i_col = col_send_buffer(1)-1
-         do i_val = 1,nnz_l_pexsi
-            row_ind_pexsi(i_val) = row_send_buffer(i_val)
-            if(col_send_buffer(i_val) > i_col) then
-               i_col = i_col+1
-               col_ptr_pexsi(i_col-col_send_buffer(1)+1) = i_val
-            endif
-         enddo
-
-         col_ptr_pexsi(n_l_cols_pexsi+1) = nnz_l_pexsi+1
-      endif
-
-      deallocate(row_send_buffer)
-      deallocate(col_send_buffer)
-   endif
-
-   call elsi_stop_redistribution_time()
-
-end subroutine
-
-!>
-!! This routine converts density matrix computed by PEXSI and stored
-!! in 1D block distributed sparse CCS format to 2D block-cyclic
-!! distributed dense format.
-!!
-subroutine elsi_pexsi_to_blacs_dm_small(D_out)
-
-   implicit none
-   include "mpif.h"
-
-   real(kind=dp), intent(out) :: D_out(n_l_rows,n_l_cols) !< Density matrix to be converted
-
-   integer :: i_row         !< Row counter
-   integer :: i_col         !< Col counter
-   integer :: i_val         !< Value counter
-   integer :: j_val         !< Value counter
-   integer :: k_val         !< Value counter
-   integer :: i_proc        !< Process counter
-   integer :: global_col_id !< Global column id
-   integer :: global_row_id !< Global row id
-   integer :: local_col_id  !< Local column id in 1D block distribution
-   integer :: local_row_id  !< Local row id in 1D block distribution
-   integer :: proc_col_id   !< Column id in process grid
-   integer :: proc_row_id   !< Row id in process grid
-
-   integer, allocatable :: dest(:)      !< Destination of each element
-   integer, allocatable :: global_id(:) !< Global 1d id
-
-   ! See documentation of MPI_Alltoallv
-   real(kind=dp), allocatable :: val_send_buffer(:) !< Send buffer for value
-   integer, allocatable :: pos_send_buffer(:) !< Send buffer for global 1D id
-   integer, allocatable :: send_count(:) !< Number of elements to send to each processor
-   integer, allocatable :: send_displ(:) !< Displacement from which to take the outgoing data
-   real(kind=dp), allocatable :: val_recv_buffer(:) !< Receive buffer for value
-   integer, allocatable :: pos_recv_buffer(:) !< Receive buffer for global 1D id
-   integer, allocatable :: recv_count(:) !< Number of elements to receive from each processor
-   integer, allocatable :: recv_displ(:) !< Displacement at which to place the incoming data
-   integer :: send_displ_aux !< Auxiliary variable used to set displacement
-   integer :: recv_displ_aux !< Auxiliary variable used to set displacement
-
-   character*40, parameter :: caller = "elsi_pexsi_to_blacs_dm_small"
-
-   call elsi_start_redistribution_time()
-
-   call elsi_allocate(val_send_buffer,nnz_l_pexsi,"val_send_buffer",caller)
-   call elsi_allocate(pos_send_buffer,nnz_l_pexsi,"pos_send_buffer",caller)
-   call elsi_allocate(send_count,n_procs,"send_count",caller)
-
-   if(my_p_row_pexsi == 0) then
-      call elsi_allocate(global_id,nnz_l_pexsi,"global_id",caller)
-      call elsi_allocate(dest,nnz_l_pexsi,"dest",caller)
-
-      i_col = 0
-      ! Compute destination and global 1D id
-      do i_val = 1,nnz_l_pexsi
-         if(i_val == col_ptr_ccs(i_col+1) .and. i_col /= n_l_cols_pexsi) then
-            i_col = i_col+1
-         endif
-         i_row = row_ind_ccs(i_val)
-
-         ! Compute global id
-         global_row_id = i_row
-         global_col_id = i_col+myid*(n_g_size/n_p_per_pole_pexsi)
-         global_id(i_val) = (global_col_id-1)*n_g_size+global_row_id
-
-         ! Compute destination
-         proc_row_id = mod((global_row_id-1)/n_b_rows,n_p_rows)
-         proc_col_id = mod((global_col_id-1)/n_b_cols,n_p_cols)
-         dest(i_val) = proc_col_id+proc_row_id*n_p_cols
-      enddo
-
-      j_val = 0
-      k_val = nnz_l_pexsi+1
-
-      ! Set send_count
-      do i_proc = 1,n_procs/2
-         do i_val = 1,nnz_l_pexsi
-            if(dest(i_val) == i_proc-1) then
-               j_val = j_val+1
-               val_send_buffer(j_val) = den_mat_ccs(i_val)
-               pos_send_buffer(j_val) = global_id(i_val)
-               send_count(i_proc) = send_count(i_proc)+1
-            endif
-            if(dest(i_val) == n_procs-i_proc) then
-               k_val = k_val-1
-               val_send_buffer(k_val) = den_mat_ccs(i_val)
-               pos_send_buffer(k_val) = global_id(i_val)
-               send_count(n_procs+1-i_proc) = &
-                  send_count(n_procs+1-i_proc)+1
-            endif
-         enddo
-      enddo
-
-      deallocate(global_id)
-      deallocate(dest)
-   endif
-
-   call elsi_allocate(recv_count,n_procs,"recv_count",caller)
-
-   ! Set recv_count
-   call MPI_Alltoall(send_count,1,mpi_integer,recv_count,&
-                     1,mpi_integer,mpi_comm_global,mpierr)
-
-   nnz_l = sum(recv_count,1)
-
-   ! Set send and receive displacement
-   call elsi_allocate(send_displ,n_procs,"send_displ",caller)
-   call elsi_allocate(recv_displ,n_procs,"recv_displ",caller)
-
-   send_displ_aux = 0
-   recv_displ_aux = 0
-
-   do i_proc = 1,n_procs
-      send_displ(i_proc) = send_displ_aux
-      send_displ_aux = send_displ_aux+send_count(i_proc)
-
-      recv_displ(i_proc) = recv_displ_aux
-      recv_displ_aux = recv_displ_aux+recv_count(i_proc)
-   enddo
-
-   ! Send and receive the packed data
-   ! Value
-   call elsi_allocate(val_recv_buffer,nnz_l,"val_recv_buffer",caller)
-
-   call MPI_Alltoallv(val_send_buffer,send_count,send_displ,mpi_real8,&
-                      val_recv_buffer,recv_count,recv_displ,mpi_real8,&
-                      mpi_comm_global,mpierr)
-
-   deallocate(val_send_buffer)
-
-   ! Position
-   call elsi_allocate(pos_recv_buffer,nnz_l,"pos_recv_buffer",caller)
-
-   call MPI_Alltoallv(pos_send_buffer,send_count,send_displ,mpi_integer,&
-                      pos_recv_buffer,recv_count,recv_displ,mpi_integer,&
-                      mpi_comm_global,mpierr)
-
-   deallocate(pos_send_buffer)
-   deallocate(send_count)
-   deallocate(recv_count)
-   deallocate(send_displ)
-   deallocate(recv_displ)
-
-   D_out = 0.0_dp
-
-   ! Unpack density matrix
-   do i_val = 1,nnz_l
-      ! Compute global 2d id
-      global_col_id = (pos_recv_buffer(i_val)-1)/n_g_size+1
-      global_row_id = mod(pos_recv_buffer(i_val)-1,n_g_size)+1
-
-      ! Compute local 2d id
-      local_row_id = (global_row_id-1)/(n_p_rows*n_b_rows)*n_b_rows&
-                     +mod((global_row_id-1),n_b_rows)+1
-      local_col_id = (global_col_id-1)/(n_p_cols*n_b_cols)*n_b_cols&
-                     +mod((global_col_id-1),n_b_cols)+1
-
-      ! Put value to correct position
-      D_out(local_row_id,local_col_id) = val_recv_buffer(i_val)
-   enddo
-
-   deallocate(val_recv_buffer)
-   deallocate(pos_recv_buffer)
-
-   call elsi_stop_redistribution_time()
-
-end subroutine
-
-!>
-!! This routine converts density matrix computed by PEXSI and stored
-!! in 1D block distributed sparse CCS format to 2D block-cyclic
-!! distributed dense format.
-!!
-!! * 2D index is used to deal with large matrices.
-!!
-subroutine elsi_pexsi_to_blacs_dm_large(D_out)
-
-   implicit none
-   include "mpif.h"
-
-   real(kind=dp), intent(out) :: D_out(n_l_rows,n_l_cols) !< Density matrix to be converted
-
-   integer :: i_row         !< Row counter
-   integer :: i_col         !< Col counter
-   integer :: i_val         !< Value counter
-   integer :: j_val         !< Value counter
-   integer :: k_val         !< Value counter
-   integer :: i_proc        !< Process counter
-   integer :: local_col_id  !< Local column id in 1D block distribution
-   integer :: local_row_id  !< Local row id in 1D block distribution
-   integer :: proc_col_id   !< Column id in process grid
-   integer :: proc_row_id   !< Row id in process grid
-
-   integer, allocatable :: global_col_id(:) !< Global column id
-   integer, allocatable :: global_row_id(:) !< Global row id
-   integer, allocatable :: dest(:)          !< Destination of each element
-
-   ! See documentation of MPI_Alltoallv
-   real(kind=dp), allocatable :: val_send_buffer(:)  !< Send buffer for value
-   integer, allocatable :: row_send_buffer(:) !< Send buffer for global row id
-   integer, allocatable :: col_send_buffer(:) !< Send buffer for global column id
-   integer, allocatable :: send_count(:) !< Number of elements to send to each processor
-   integer, allocatable :: send_displ(:) !< Displacement from which to take the outgoing data
-   real(kind=dp), allocatable :: val_recv_buffer(:) !< Receive buffer for value
-   integer, allocatable :: row_recv_buffer(:) !< Receive buffer for global row id
-   integer, allocatable :: col_recv_buffer(:) !< Receive buffer for global column id
-   integer, allocatable :: recv_count(:) !< Number of elements to receive from each processor
-   integer, allocatable :: recv_displ(:) !< Displacement at which to place the incoming data
-   integer :: send_displ_aux !< Auxiliary variable used to set displacement
-   integer :: recv_displ_aux !< Auxiliary variable used to set displacement
-
-   character*40, parameter :: caller = "elsi_pexsi_to_blacs_dm_large"
-
-   call elsi_start_redistribution_time()
-
-   call elsi_allocate(val_send_buffer,nnz_l_pexsi,"val_send_buffer",caller)
-   call elsi_allocate(row_send_buffer,nnz_l_pexsi,"row_send_buffer",caller)
-   call elsi_allocate(col_send_buffer,nnz_l_pexsi,"col_send_buffer",caller)
-   call elsi_allocate(send_count,n_procs,"send_count",caller)
-
-   if(my_p_row_pexsi == 0) then
-      call elsi_allocate(global_row_id,nnz_l_pexsi,"global_row_id",caller)
-      call elsi_allocate(global_col_id,nnz_l_pexsi,"global_col_id",caller)
-      call elsi_allocate(dest,nnz_l_pexsi,"dest",caller)
-
-      i_col = 0
-      ! Compute destination and global id
-      do i_val = 1,nnz_l_pexsi
-         if(i_val == col_ptr_ccs(i_col+1) .and. i_col /= n_l_cols_pexsi) then
-            i_col = i_col+1
-         endif
-         i_row = row_ind_ccs(i_val)
-
-         ! Compute global id
-         global_row_id(i_val) = i_row
-         global_col_id(i_val) = i_col+myid*(n_g_size/n_p_per_pole_pexsi)
-
-         ! Compute destination
-         proc_row_id = mod((global_row_id(i_val)-1)/n_b_rows,n_p_rows)
-         proc_col_id = mod((global_col_id(i_val)-1)/n_b_cols,n_p_cols)
-         dest(i_val) = proc_col_id+proc_row_id*n_p_cols
-      enddo
-
-      j_val = 0
-      k_val = nnz_l_pexsi+1
-
-      ! Set send_count
-      do i_proc = 1,n_procs/2
-         do i_val = 1,nnz_l_pexsi
-            if(dest(i_val) == i_proc-1) then
-               j_val = j_val+1
-               val_send_buffer(j_val) = den_mat_ccs(i_val)
-               row_send_buffer(j_val) = global_row_id(i_val)
-               col_send_buffer(j_val) = global_col_id(i_val)
-               send_count(i_proc) = send_count(i_proc)+1
-            endif
-            if(dest(i_val) == n_procs-i_proc) then
-               k_val = k_val-1
-               val_send_buffer(k_val) = den_mat_ccs(i_val)
-               row_send_buffer(k_val) = global_row_id(i_val)
-               col_send_buffer(k_val) = global_col_id(i_val)
-               send_count(n_procs+1-i_proc) = &
-                  send_count(n_procs+1-i_proc)+1
-            endif
-         enddo
-      enddo
-
-      deallocate(global_row_id)
-      deallocate(global_col_id)
-      deallocate(dest)
-   endif
-
-   call elsi_allocate(recv_count,n_procs,"recv_count",caller)
-
-   ! Set recv_count
-   call MPI_Alltoall(send_count,1,mpi_integer,recv_count,&
-                     1,mpi_integer,mpi_comm_global,mpierr)
-
-   nnz_l = sum(recv_count,1)
-
-   ! Set send and receive displacement
-   call elsi_allocate(send_displ,n_procs,"send_displ",caller)
-   call elsi_allocate(recv_displ,n_procs,"recv_displ",caller)
-
-   send_displ_aux = 0
-   recv_displ_aux = 0
-
-   do i_proc = 1,n_procs
-      send_displ(i_proc) = send_displ_aux
-      send_displ_aux = send_displ_aux+send_count(i_proc)
-
-      recv_displ(i_proc) = recv_displ_aux
-      recv_displ_aux = recv_displ_aux+recv_count(i_proc)
-   enddo
-
-   ! Send and receive the packed data
-   ! Value
-   call elsi_allocate(val_recv_buffer,nnz_l,"val_recv_buffer",caller)
-
-   call MPI_Alltoallv(val_send_buffer,send_count,send_displ,mpi_real8,&
-                      val_recv_buffer,recv_count,recv_displ,mpi_real8,&
-                      mpi_comm_global,mpierr)
-
-   deallocate(val_send_buffer)
-
-   ! Row index
-   call elsi_allocate(row_recv_buffer,nnz_l,"row_recv_buffer",caller)
-
-   call MPI_Alltoallv(row_send_buffer,send_count,send_displ,mpi_integer,&
-                      row_recv_buffer,recv_count,recv_displ,mpi_integer,&
-                      mpi_comm_global,mpierr)
-
-   deallocate(row_send_buffer)
-
-   ! Column index
-   call elsi_allocate(col_recv_buffer,nnz_l,"col_recv_buffer",caller)
-
-   call MPI_Alltoallv(col_send_buffer,send_count,send_displ,mpi_integer,&
-                      col_recv_buffer,recv_count,recv_displ,mpi_integer,&
-                      mpi_comm_global,mpierr)
-
-   deallocate(col_send_buffer)
-   deallocate(send_count)
-   deallocate(recv_count)
-   deallocate(send_displ)
-   deallocate(recv_displ)
-
-   D_out = 0.0_dp
-
-   ! Unpack density matrix
-   do i_val = 1,nnz_l
-      ! Compute local 2d id
-      local_row_id = (row_recv_buffer(i_val)-1)/(n_p_rows*n_b_rows)*n_b_rows&
-                     +mod((row_recv_buffer(i_val)-1),n_b_rows)+1
-      local_col_id = (col_recv_buffer(i_val)-1)/(n_p_cols*n_b_cols)*n_b_cols&
-                     +mod((col_recv_buffer(i_val)-1),n_b_cols)+1
-
-      ! Put value to correct position
-      D_out(local_row_id,local_col_id) = val_recv_buffer(i_val)
-   enddo
-
-   deallocate(val_recv_buffer)
-   deallocate(row_recv_buffer)
-   deallocate(col_recv_buffer)
-
-   call elsi_stop_redistribution_time()
-
-end subroutine
-
-!>
-!! This routine interfaces to PEXSI.
-!!
-subroutine elsi_solve_evp_pexsi()
-
-   implicit none
-   include "mpif.h"
-
-   real(kind=dp), save :: this_pexsi_tol = 1.0e-2_dp
-
-   character*200 :: info_str
-   character*40, parameter :: caller = "elsi_solve_evp_pexsi"
-
-   call elsi_start_density_matrix_time()
-
-   if(small_pexsi_tol) then
-      pexsi_options%numElectronPEXSITolerance = this_pexsi_tol
-
-      write(info_str,"(A,E10.1)") "  | Current tolerance of number of electrons: ",&
-         this_pexsi_tol
-      call elsi_statement_print(info_str)
-   endif
-
-   if(n_elsi_calls == 1) then
-      pexsi_options%isSymbolicFactorize = 1
-   else
-      pexsi_options%isSymbolicFactorize = 0
-   endif
-
-   if(.not.allocated(e_den_mat_pexsi)) then
-      call elsi_allocate(e_den_mat_pexsi,nnz_l_pexsi,"e_den_mat_pexsi",caller)
-   endif
-   e_den_mat_pexsi = 0.0_dp
-
-   if(.not.allocated(f_den_mat_pexsi)) then
-      call elsi_allocate(f_den_mat_pexsi,nnz_l_pexsi,"f_den_mat_pexsi",caller)
-   endif
-   f_den_mat_pexsi = 0.0_dp
-
-   ! Load sparse matrices for PEXSI
-   if(overlap_is_unit) then
-      call f_ppexsi_load_real_hs_matrix(pexsi_plan,pexsi_options,n_g_size,nnz_g,&
-                                        nnz_l_pexsi,n_l_cols_pexsi,col_ptr_ccs,&
-                                        row_ind_ccs,ham_real_ccs,1,ovlp_real_ccs,&
-                                        pexsi_info)
-   else
-      call f_ppexsi_load_real_hs_matrix(pexsi_plan,pexsi_options,n_g_size,nnz_g,&
-                                        nnz_l_pexsi,n_l_cols_pexsi,col_ptr_ccs,&
-                                        row_ind_ccs,ham_real_ccs,0,ovlp_real_ccs,&
-                                        pexsi_info)
-   endif
-
-   if(pexsi_info /= 0) &
-      call elsi_stop(" PEXSI not able to load H/S matrix. Exiting...",caller)
-
-   if(pexsi_options%isInertiaCount == 0) then
-      call elsi_statement_print("  PEXSI inertia counting skipped")
-   endif
-
-   ! Solve the eigenvalue problem
-   call elsi_statement_print("  Starting PEXSI density matrix solver")
-
-   call f_ppexsi_dft_driver(pexsi_plan,pexsi_options,n_electrons,mu_pexsi,&
-                            n_electrons_pexsi,mu_min_inertia,mu_max_inertia,&
-                            n_total_inertia_iter,n_total_pexsi_iter,pexsi_info)
-       
-   if(pexsi_info /= 0) &
-      call elsi_stop(" PEXSI DFT driver not able to solve problem. Exiting...",caller)
-
-   ! Turn off inertia counting if chemical potential does not change a lot
-   if(abs(mu_pexsi-pexsi_options%mu0) > 5.0e-3_dp) then
-      pexsi_options%isInertiaCount = 1
-   else
-      pexsi_options%isInertiaCount = 0
-   endif
-
-   ! Use chemical potential in this step as initial guess for next step
-   pexsi_options%mu0 = mu_pexsi
-
-   if(small_pexsi_tol) then
-      if(abs(n_electrons-n_electrons_pexsi) < this_pexsi_tol) then
-         if(1.0e-1_dp*this_pexsi_tol > final_pexsi_tol) then
-            this_pexsi_tol = 1.0e-1_dp*this_pexsi_tol
-         else
-            this_pexsi_tol = final_pexsi_tol
-         endif
-      endif
-   endif
-
-   ! Get the results
-   if((my_p_row_pexsi == 0) .or. (storage == BLACS_DENSE)) then
-      call f_ppexsi_retrieve_real_dft_matrix(pexsi_plan,den_mat_ccs,&
-              e_den_mat_pexsi,f_den_mat_pexsi,e_tot_H,e_tot_S,f_tot,pexsi_info)
-   endif
-
-   if(pexsi_info /= 0) then
-      call elsi_stop(" PEXSI not able to retrieve solution. Exiting...",caller)
-   endif
-
-   call MPI_Barrier(mpi_comm_global,mpierr)
-   call elsi_stop_density_matrix_time()
-
-end subroutine
-
-!>
-!! Set PEXSI variables to ELSI default.
-!!
-subroutine elsi_set_pexsi_default_options()
-
-   implicit none
-
-   ! Use the PEXSI Default options
-   call f_ppexsi_set_default_options(pexsi_options)
-
-   ! Use 1 process in ParMETIS for symbolic factorization
-   pexsi_options%npSymbFact = 1
-
-end subroutine
-
-!>
-!! Print PEXSI settings.
-!!
-subroutine elsi_print_pexsi_options()
-
-   implicit none
-
-   character*200 :: info_str
-
-   write(info_str,"(A)") "  PEXSI settings (in the same unit of Hamiltonian):"
-   call elsi_statement_print(info_str)
-
-   write(info_str,"(1X,' | Temperature ',F10.4)") &
-      pexsi_options%temperature
-   call elsi_statement_print(info_str)
-
-   write(info_str,"(1X,' | Spectral gap ',F10.4)") &
-      pexsi_options%gap
-   call elsi_statement_print(info_str)
-
-   write(info_str,"(1X,' | Number of poles ',I5)") &
-      pexsi_options%numPole
-   call elsi_statement_print(info_str)
-
-   write(info_str,"(1X,' | Max PEXSI iterations ',I5)") &
-      pexsi_options%maxPEXSIIter
-   call elsi_statement_print(info_str)
-
-   write(info_str,"(1X,' | Lower bound of chemical potential ',F10.4)") &
-      pexsi_options%muMin0
-   call elsi_statement_print(info_str)
-
-   write(info_str,"(1X,' | Upper bound of chemical potential ',F10.4)") &
-      pexsi_options%muMax0
-   call elsi_statement_print(info_str)
-
-   write(info_str,"(1X,' | Initial guess of chemical potential ',F10.4)") &
-      pexsi_options%mu0
-   call elsi_statement_print(info_str)
-
-   write(info_str,"(1X,' | Tolerance of chemical potential ',E10.1)") &
-      pexsi_options%muInertiaTolerance
-   call elsi_statement_print(info_str)
-
-   write(info_str,"(1X,' | Safeguard of chemical potential ',F10.4)") &
-      pexsi_options%muPexsiSafeGuard
-   call elsi_statement_print(info_str)
-
-   write(info_str,"(1X,' | Tolerance of number of electrons ',E10.1)") &
-      pexsi_options%numElectronPEXSITolerance
-   call elsi_statement_print(info_str)
-
-   write(info_str,"(1X,' | Number of processors for symbolic factorization ',I5)") &
-      pexsi_options%npSymbFact
-   call elsi_statement_print(info_str)
-
-end subroutine
-
-end module ELSI_PEXSI
+! Copyright (c) 2015-2017, the ELSI team. All rights reserved.
+!
+! Redistribution and use in source and binary forms, with or without
+! modification, are permitted provided that the following conditions are met:
+!
+!  * Redistributions of source code must retain the above copyright notice,
+!    this list of conditions and the following disclaimer.
+!
+!  * Redistributions in binary form must reproduce the above copyright notice,
+!    this list of conditions and the following disclaimer in the documentation
+!    and/or other materials provided with the distribution.
+!
+!  * Neither the name of the "ELectronic Structure Infrastructure" project nor
+!    the names of its contributors may be used to endorse or promote products
+!    derived from this software without specific prior written permission.
+!
+! THIS SOFTWARE IS PROVIDED BY THE COPYRIGHT HOLDERS AND CONTRIBUTORS "AS IS"
+! AND ANY EXPRESS OR IMPLIED WARRANTIES, INCLUDING, BUT NOT LIMITED TO, THE
+! IMPLIED WARRANTIES OF MERCHANTABILITY AND FITNESS FOR A PARTICULAR PURPOSE
+! ARE DISCLAIMED. IN NO EVENT SHALL COPYRIGHT HOLDER BE LIABLE FOR ANY DIRECT,
+! INDIRECT, INCIDENTAL, SPECIAL, EXEMPLARY, OR CONSEQUENTIAL DAMAGES (INCLUDING,
+! BUT NOT LIMITED TO, PROCUREMENT OF SUBSTITUTE GOODS OR SERVICES; LOSS OF USE,
+! DATA, OR PROFITS; OR BUSINESS INTERRUPTION) HOWEVER CAUSED AND ON ANY THEORY
+! OF LIABILITY, WHETHER IN CONTRACT, STRICT LIABILITY, OR TORT (INCLUDING
+! NEGLIGENCE OR OTHERWISE) ARISING IN ANY WAY OUT OF THE USE OF THIS SOFTWARE,
+! EVEN IF ADVISED OF THE POSSIBILITY OF SUCH DAMAGE.
+
+!>
+!! This module provides interfaces to PEXSI.
+!!
+
+module ELSI_PEXSI
+
+   use iso_c_binding
+   use ELSI_PRECISION, only : dp
+   use ELSI_CONSTANTS, only : BLACS_DENSE
+   use ELSI_DIMENSIONS
+   use ELSI_TIMERS
+   use ELSI_UTILS
+   use f_ppexsi_interface
+
+   implicit none
+   private
+
+   public :: elsi_init_pexsi
+   public :: elsi_blacs_to_pexsi
+   public :: elsi_pexsi_to_blacs_dm
+   public :: elsi_solve_evp_pexsi
+   public :: elsi_set_pexsi_default_options
+   public :: elsi_print_pexsi_options
+
+contains
+
+!=========================
+! ELSI routines for PEXSI
+!=========================
+
+!>
+!! PEXSI processor grid setup.
+!!
+subroutine elsi_init_pexsi()
+
+   implicit none
+
+   character*200 :: info_str
+   character*40, parameter :: caller = "elsi_init_pexsi"
+
+   if(n_elsi_calls == 1) then
+      if(.not.n_p_per_pole_ready) then
+         if(mod(n_procs,pexsi_options%numPole) == 0) then
+            n_p_per_pole_pexsi = n_procs/pexsi_options%numPole
+
+            call elsi_statement_print("  PEXSI parallel over poles.")
+            write(info_str,"(A,I13)") "  | Number of MPI tasks per pole: ",&
+               n_p_per_pole_pexsi
+            call elsi_statement_print(info_str)
+         else
+            call elsi_stop("  PEXSI not parallel over poles. High"//&
+                           " performance of PEXSI is expected if the"//&
+                           " number of MPI tasks is a multiple of"//&
+                           " the number of PEXSI poles. Please adjust"//&
+                           " either the number of MPI tasks, or the"//&
+                           " number of poles. Exiting...",caller)
+         endif
+      endif
+
+      ! Set square-like process grid for selected inversion of each pole
+      do n_p_rows_pexsi = nint(sqrt(real(n_p_per_pole_pexsi))),2,-1
+         if(mod(n_p_per_pole_pexsi,n_p_rows_pexsi) == 0) exit
+      enddo
+
+      n_p_cols_pexsi = n_p_per_pole_pexsi/n_p_rows_pexsi
+
+      ! PEXSI process grid
+      my_p_col_pexsi = mod(myid,n_p_per_pole_pexsi)
+      my_p_row_pexsi = myid/n_p_per_pole_pexsi
+
+      ! PEXSI uses a pure block distribution in the first process row
+      n_b_rows_pexsi = n_g_size
+
+      ! The last process holds all remaining columns
+      n_b_cols_pexsi = n_g_size/n_p_per_pole_pexsi
+      if(my_p_col_pexsi == n_p_per_pole_pexsi-1) then
+         n_b_cols_pexsi = n_g_size-(n_p_per_pole_pexsi-1)*n_b_cols_pexsi
+      endif
+
+      n_l_rows_pexsi = n_b_rows_pexsi
+      n_l_cols_pexsi = n_b_cols_pexsi
+
+      ! Only master process outputs
+      if(myid == 0) then
+         pexsi_output_file_index = 0
+      else
+         pexsi_output_file_index = -1
+      endif
+
+      pexsi_plan = f_ppexsi_plan_initialize(mpi_comm_global,n_p_rows_pexsi,&
+                      n_p_cols_pexsi,pexsi_output_file_index,pexsi_info)
+
+      if(pexsi_info /= 0) &
+         call elsi_stop(" PEXSI plan initialization failed. Exiting...",caller)
+
+   endif
+
+end subroutine
+
+!>
+!! This routine is a driver to convert matrix format and distribution
+!! from BLACS to PEXSI.
+!!
+subroutine elsi_blacs_to_pexsi(H_in,S_in)
+
+   implicit none
+
+   real(kind=dp), intent(in) :: H_in(n_l_rows,n_l_cols) !< Hamiltonian matrix to be converted
+   real(kind=dp), intent(in) :: S_in(n_l_rows,n_l_cols) !< Overlap matrix to be converted
+
+   character*40, parameter :: caller = "elsi_blacs_to_pexsi"
+
+   if(overlap_is_unit) then
+      !TODO
+      call elsi_stop(" PEXSI with identity overlap matrix not yet available."//&
+                     " Exiting...",caller)
+   else
+      if(n_g_size < 46340) then ! kind=4 integer works
+         call elsi_blacs_to_pexsi_hs_small(H_in,S_in)
+      else ! use kind=8 integer
+         call elsi_blacs_to_pexsi_hs_large(H_in,S_in)
+      endif
+   endif
+
+end subroutine
+
+!>
+!! This routine is a driver to convert matrix format and distribution
+!! from PEXSI to BLACS.
+!!
+subroutine elsi_pexsi_to_blacs_dm(D_out)
+
+   implicit none
+
+   real(kind=dp), intent(out) :: D_out(n_l_rows,n_l_cols) !< Density matrix to be converted
+
+   if(n_g_size < 46340) then
+      call elsi_pexsi_to_blacs_dm_small(D_out)
+   else ! use kind=8 integer
+      call elsi_pexsi_to_blacs_dm_large(D_out)
+   endif
+
+end subroutine
+
+!>
+!! This routine converts Halmitonian and overlap matrix stored in
+!! 2D block-cyclic distributed dense format to 1D block distributed
+!! sparse CCS format, which can be used as input by PEXSI.
+!!
+!! Usage:
+!!
+!! * PEXSI pole parallelism MUST be available. Data redistributed on
+!!   the processors corresponding to the first pole.
+!!
+!! * Overlap is NOT an identity matrix. Both Hamiltonian and overlap
+!!   are considered.
+!!
+!! * See also elsi_blacs_to_pexsi_hs_large
+!!
+subroutine elsi_blacs_to_pexsi_hs_small(H_in,S_in)
+
+   implicit none
+   include "mpif.h"
+
+   real(kind=dp), intent(in) :: H_in(n_l_rows,n_l_cols) !< Hamiltonian matrix to be converted
+   real(kind=dp), intent(in) :: S_in(n_l_rows,n_l_cols) !< Overlap matrix to be converted
+
+   integer :: i_row !< Row counter
+   integer :: i_col !< Col counter
+   integer :: i_val,j_val !< Value counter
+   integer :: i_proc !< Process counter
+   integer :: global_col_id !< Global column id
+   integer :: global_row_id !< Global row id
+   integer :: local_col_id !< Local column id in 1D block distribution
+   integer :: local_row_id !< Local row id in 1D block distribution
+   integer :: d1,d2,d11,d12,d21,d22 !< Number of columns in the intermediate stage
+   integer :: this_n_cols
+   integer :: tmp_int
+   integer :: min_pos,min_id
+   integer :: nnz_l_pexsi_aux,mpi_comm_aux_pexsi
+   integer, allocatable :: dest(:) !< Destination of each element
+   integer, allocatable :: locat(:) !< Location of each global column
+   real(kind=dp) :: tmp_real
+
+   ! See documentation of MPI_Alltoallv
+   real(kind=dp), allocatable :: h_val_send_buffer(:) !< Send buffer for Hamiltonian
+   real(kind=dp), allocatable :: s_val_send_buffer(:) !< Send buffer for overlap
+   integer, allocatable :: pos_send_buffer(:) !< Send buffer for global 1D id
+   integer, allocatable :: send_count(:) !< Number of elements to send to each processor
+   integer, allocatable :: send_displ(:) !< Displacement from which to take the outgoing data
+   real(kind=dp), allocatable :: h_val_recv_buffer(:) !< Receive buffer for Hamiltonian
+   real(kind=dp), allocatable :: s_val_recv_buffer(:) !< Receive buffer for overlap
+   integer, allocatable :: pos_recv_buffer(:) !< Receive buffer for global 1D id
+   integer, allocatable :: recv_count(:) !< Number of elements to receive from each processor
+   integer, allocatable :: recv_displ(:) !< Displacement at which to place the incoming data
+   integer :: send_displ_aux !< Auxiliary variable used to set displacement
+   integer :: recv_displ_aux !< Auxiliary variable used to set displacement
+
+   character*40, parameter :: caller = "elsi_blacs_to_pexsi_hs_small"
+
+   call elsi_start_redistribution_time()
+
+   if(n_elsi_calls == 1) then
+      call elsi_get_local_nnz(S_in,n_l_rows,n_l_cols,nnz_l)
+      call elsi_allocate(s_val_send_buffer,nnz_l,"s_val_send_buffer",caller)
+   endif
+
+   call elsi_allocate(locat,n_g_size,"locat",caller)
+   call elsi_allocate(dest,nnz_l,"dest",caller)
+   call elsi_allocate(pos_send_buffer,nnz_l,"pos_send_buffer",caller)
+   call elsi_allocate(h_val_send_buffer,nnz_l,"h_val_send_buffer",caller)
+
+   ! Compute d1,d2,d11,d12,d21,d22 (need explanation)
+   d1  = n_g_size/n_p_per_pole_pexsi
+   d2  = n_g_size-(n_p_per_pole_pexsi-1)*d1
+   d11 = d1/pexsi_options%numPole
+   d12 = d1-(pexsi_options%numPole-1)*d11
+   d21 = d2/pexsi_options%numPole
+   d22 = d2-(pexsi_options%numPole-1)*d21
+
+   i_val = 0
+
+   if(d11 > 0) then
+      do i_proc = 0,n_procs-pexsi_options%numPole-1
+         if(mod((i_proc+1),pexsi_options%numPole) == 0) then
+            this_n_cols = d12
+         else
+            this_n_cols = d11
+         endif
+
+         locat(i_val+1:i_val+this_n_cols) = i_proc
+         i_val = i_val+this_n_cols
+      enddo
+   else
+      do i_proc = 0,n_procs-pexsi_options%numPole-1
+         if(1+mod(i_proc,pexsi_options%numPole) .le. d1) then
+            this_n_cols = 1
+         else
+            this_n_cols = 0
+         endif
+
+         if(this_n_cols /= 0) then
+            locat(i_val+1:i_val+this_n_cols) = i_proc
+            i_val = i_val+this_n_cols
+         endif
+      enddo
+   endif
+
+   if(d21 > 0) then
+      do i_proc = n_procs-pexsi_options%numPole,n_procs-1
+         if(mod((i_proc+1),pexsi_options%numPole) == 0) then
+            this_n_cols = d22
+         else
+            this_n_cols = d21
+         endif
+
+         locat(i_val+1:i_val+this_n_cols) = i_proc
+         i_val = i_val+this_n_cols
+      enddo
+   else
+      do i_proc = n_procs-pexsi_options%numPole,n_procs-1
+         if(1+mod(i_proc,pexsi_options%numPole) .le. d2) then
+            this_n_cols = 1
+         else
+            this_n_cols = 0
+         endif
+
+         if(this_n_cols /= 0) then
+            locat(i_val+1:i_val+this_n_cols) = i_proc
+            i_val = i_val+this_n_cols
+         endif
+      enddo
+   endif
+
+   call elsi_allocate(send_count,n_procs,"send_count",caller)
+
+   ! Compute destination and global 1D id
+   if(n_elsi_calls == 1) then
+      i_val = 0
+      do i_col = 1,n_l_cols
+         do i_row = 1,n_l_rows
+            if(abs(S_in(i_row,i_col)) > zero_threshold) then
+               i_val = i_val+1
+               call elsi_get_global_col(global_col_id,i_col)
+               call elsi_get_global_row(global_row_id,i_row)
+               ! Compute destination
+               dest(i_val) = locat(global_col_id)
+               ! The last process may take more
+               if(dest(i_val) > (n_procs-1)) dest(i_val) = n_procs-1
+               ! Compute the global id
+               ! Pack global id and data into buffers
+               pos_send_buffer(i_val) = (global_col_id-1)*n_g_size+global_row_id
+               h_val_send_buffer(i_val) = H_in(i_row,i_col)
+               s_val_send_buffer(i_val) = S_in(i_row,i_col)
+               ! Set send_count
+               send_count(dest(i_val)+1) = send_count(dest(i_val)+1)+1
+            endif
+         enddo
+      enddo
+   else
+      i_val = 0
+      do i_col = 1,n_l_cols
+         do i_row = 1,n_l_rows
+            if(abs(S_in(i_row,i_col)) > zero_threshold) then
+               i_val = i_val+1
+               call elsi_get_global_col(global_col_id,i_col)
+               call elsi_get_global_row(global_row_id,i_row)
+               ! Compute destination
+               dest(i_val) = locat(global_col_id)
+               ! The last process may take more
+               if(dest(i_val) > (n_procs-1)) dest(i_val) = n_procs-1
+               ! Compute the global id
+               ! Pack global id and data into buffers
+               pos_send_buffer(i_val) = (global_col_id-1)*n_g_size+global_row_id
+               h_val_send_buffer(i_val) = H_in(i_row,i_col)
+               ! Set send_count
+               send_count(dest(i_val)+1) = send_count(dest(i_val)+1)+1
+            endif
+         enddo
+      enddo
+   endif
+
+   deallocate(dest)
+
+   call elsi_allocate(recv_count,n_procs,"recv_count",caller)
+
+   ! Set recv_count
+   call MPI_Alltoall(send_count,1,mpi_integer,recv_count,&
+                     1,mpi_integer,mpi_comm_global,mpierr)
+
+   ! Set local/global number of nonzero
+   nnz_l_pexsi_aux = sum(recv_count,1)
+   call MPI_Allreduce(nnz_l_pexsi_aux,nnz_g,1,mpi_integer,mpi_sum,&
+                      mpi_comm_global,mpierr)
+
+   ! Set send and receive displacement
+   call elsi_allocate(send_displ,n_procs,"send_displ",caller)
+   call elsi_allocate(recv_displ,n_procs,"recv_displ",caller)
+
+   send_displ_aux = 0
+   recv_displ_aux = 0
+
+   do i_proc = 1,n_procs
+      send_displ(i_proc) = send_displ_aux
+      send_displ_aux = send_displ_aux+send_count(i_proc)
+      recv_displ(i_proc) = recv_displ_aux
+      recv_displ_aux = recv_displ_aux+recv_count(i_proc)
+   enddo
+
+   ! Send and receive the packed data
+   ! Position
+   call elsi_allocate(pos_recv_buffer,nnz_l_pexsi_aux,"pos_recv_buffer",caller)
+
+   call MPI_Alltoallv(pos_send_buffer,send_count,send_displ,mpi_integer,&
+                      pos_recv_buffer,recv_count,recv_displ,mpi_integer,&
+                      mpi_comm_global,mpierr)
+
+   deallocate(pos_send_buffer)
+
+   ! Hamiltonian value
+   call elsi_allocate(h_val_recv_buffer,nnz_l_pexsi_aux,"h_val_recv_buffer",caller)
+
+   call MPI_Alltoallv(h_val_send_buffer,send_count,send_displ,mpi_real8,&
+                      h_val_recv_buffer,recv_count,recv_displ,mpi_real8,&
+                      mpi_comm_global,mpierr)
+
+   deallocate(h_val_send_buffer)
+
+   ! Overlap value
+   if(n_elsi_calls == 1) then
+      call elsi_allocate(s_val_recv_buffer,nnz_l_pexsi_aux,"s_val_recv_buffer",caller)
+
+      call MPI_Alltoallv(s_val_send_buffer,send_count,send_displ,mpi_real8,&
+                         s_val_recv_buffer,recv_count,recv_displ,mpi_real8,&
+                         mpi_comm_global,mpierr)
+
+      deallocate(s_val_send_buffer)
+   endif
+
+   ! Unpack and reorder
+   if(n_elsi_calls == 1) then
+      do i_val = 1,nnz_l_pexsi_aux
+         min_id = minloc(pos_recv_buffer(i_val:nnz_l_pexsi_aux),1)+i_val-1
+
+         tmp_int = pos_recv_buffer(i_val)
+         pos_recv_buffer(i_val) = pos_recv_buffer(min_id)
+         pos_recv_buffer(min_id) = tmp_int
+
+         tmp_real = h_val_recv_buffer(i_val)
+         h_val_recv_buffer(i_val) = h_val_recv_buffer(min_id)
+         h_val_recv_buffer(min_id) = tmp_real
+
+         tmp_real = s_val_recv_buffer(i_val)
+         s_val_recv_buffer(i_val) = s_val_recv_buffer(min_id)
+         s_val_recv_buffer(min_id) = tmp_real
+      enddo
+   else
+      do i_val = 1,nnz_l_pexsi_aux
+         min_id = minloc(pos_recv_buffer(i_val:nnz_l_pexsi_aux),1)+i_val-1
+
+         tmp_int = pos_recv_buffer(i_val)
+         pos_recv_buffer(i_val) = pos_recv_buffer(min_id)
+         pos_recv_buffer(min_id) = tmp_int
+
+         tmp_real = h_val_recv_buffer(i_val)
+         h_val_recv_buffer(i_val) = h_val_recv_buffer(min_id)
+         h_val_recv_buffer(min_id) = tmp_real
+      enddo
+   endif
+
+   ! Set send_count, all data sent to the first pole
+   send_count = 0
+   send_count(myid/pexsi_options%numPole+1) = nnz_l_pexsi_aux
+
+   ! Set recv_count
+   call MPI_Alltoall(send_count,1,mpi_integer,recv_count,&
+                     1,mpi_integer,mpi_comm_global,mpierr)
+
+   if(n_elsi_calls == 1) then
+      nnz_l_pexsi = sum(recv_count,1)
+
+      ! At this point only the first pole knows nnz_l_pexsi
+      call MPI_Comm_split(mpi_comm_global,my_p_col_pexsi,my_p_row_pexsi,&
+                          mpi_comm_aux_pexsi,mpierr)
+
+      call MPI_Bcast(nnz_l_pexsi,1,mpi_integer,0,mpi_comm_aux_pexsi,mpierr)
+   endif
+
+   ! Set send and receive displacement
+   send_displ_aux = 0
+   recv_displ_aux = 0
+
+   do i_proc = 1,n_procs
+      send_displ(i_proc) = send_displ_aux
+      send_displ_aux = send_displ_aux+send_count(i_proc)
+      recv_displ(i_proc) = recv_displ_aux
+      recv_displ_aux = recv_displ_aux+recv_count(i_proc)
+   enddo
+
+   ! Allocate PEXSI matrices
+   ! Only the Hamiltonian needs to be reset everytime
+   if(.not.allocated(ham_real_pexsi)) &
+      call elsi_allocate(ham_real_pexsi,nnz_l_pexsi,"ham_real_pexsi",caller)
+   ham_real_pexsi = 0.0_dp
+
+   if(.not.allocated(ovlp_real_pexsi)) &
+      call elsi_allocate(ovlp_real_pexsi,nnz_l_pexsi,"ovlp_real_pexsi",caller)
+
+   if(.not.allocated(row_ind_pexsi)) &
+      call elsi_allocate(row_ind_pexsi,nnz_l_pexsi,"row_ind_pexsi",caller)
+
+   if(.not.allocated(col_ptr_pexsi)) &
+      call elsi_allocate(col_ptr_pexsi,(n_l_cols_pexsi+1),"col_ptr_pexsi",caller)
+
+   ! Send and receive the packed data
+   if(n_elsi_calls == 1) then
+      ! Position
+      call elsi_allocate(pos_send_buffer,nnz_l_pexsi,"pos_send_buffer",caller)
+
+      call MPI_Alltoallv(pos_recv_buffer,send_count,send_displ,mpi_integer,&
+                         pos_send_buffer,recv_count,recv_displ,mpi_integer,&
+                         mpi_comm_global,mpierr)
+
+      deallocate(pos_recv_buffer)
+
+      ! Overlap value
+      call MPI_Alltoallv(s_val_recv_buffer,send_count,send_displ,mpi_real8,&
+                         ovlp_real_pexsi,recv_count,recv_displ,mpi_real8,&
+                         mpi_comm_global,mpierr)
+
+      deallocate(s_val_recv_buffer)
+   endif
+
+   ! Hamiltonian value
+   call MPI_Alltoallv(h_val_recv_buffer,send_count,send_displ,mpi_real8,&
+                      ham_real_pexsi,recv_count,recv_displ,mpi_real8,&
+                      mpi_comm_global,mpierr)
+
+   deallocate(h_val_recv_buffer)
+   deallocate(send_count)
+   deallocate(recv_count)
+   deallocate(send_displ)
+   deallocate(recv_displ)
+
+   ! Only the first pole computes row index and column pointer
+   if(n_elsi_calls == 1) then
+      if(my_p_row_pexsi == 0) then
+         ! Compute row index and column pointer
+         i_col = (pos_send_buffer(1)-1)/n_g_size
+         do i_val = 1,nnz_l_pexsi
+            row_ind_pexsi(i_val) = mod(pos_send_buffer(i_val)-1,n_g_size)+1
+            if((pos_send_buffer(i_val)-1)/n_g_size+1 > i_col) then
+               i_col = i_col+1
+               col_ptr_pexsi(i_col-(pos_send_buffer(1)-1)/n_g_size) = i_val
+            endif
+         enddo
+
+         col_ptr_pexsi(n_l_cols_pexsi+1) = nnz_l_pexsi+1
+      endif
+
+      deallocate(pos_send_buffer)
+   endif
+
+   call elsi_stop_redistribution_time()
+
+end subroutine
+
+!>
+!! This routine converts Halmitonian and overlap matrix stored in
+!! 2D block-cyclic distributed dense format to 1D block distributed
+!! sparse CCS format, which can be used as input by PEXSI.
+!!
+!! Usage:
+!!
+!! * Integer(kind=8) is used to deal with large matrices.
+!!
+!! * PEXSI pole parallelism MUST be available. Data redistributed on
+!!   the processors corresponding to the first pole.
+!!
+!! * Overlap is NOT an identity matrix. Both Hamiltonian and overlap
+!!   are considered.
+!!
+!! * See also elsi_blacs_to_pexsi_hs_small.
+!!
+subroutine elsi_blacs_to_pexsi_hs_large(H_in,S_in)
+
+   implicit none
+   include "mpif.h"
+
+   real(kind=dp), intent(in) :: H_in(n_l_rows,n_l_cols) !< Hamiltonian matrix to be converted
+   real(kind=dp), intent(in) :: S_in(n_l_rows,n_l_cols) !< Overlap matrix to be converted
+
+   integer :: i_row !< Row counter
+   integer :: i_col !< Col counter
+   integer :: i_val,j_val !< Value counter
+   integer :: i_proc !< Process counter
+   integer :: global_col_id !< Global column id
+   integer :: global_row_id !< Global row id
+   integer :: local_col_id !< Local column id in 1D block distribution
+   integer :: local_row_id !< Local row id in 1D block distribution
+   integer :: d1,d2,d11,d12,d21,d22 !< Number of columns in the intermediate stage
+   integer :: this_n_cols
+   integer :: min_pos,min_id
+   integer :: nnz_l_pexsi_aux,mpi_comm_aux_pexsi
+   integer :: tmp_int
+   integer(kind=8) :: tmp_long
+   integer, allocatable :: dest(:) !< Destination of each element
+   integer, allocatable :: locat(:) !< Location of each global column
+   real(kind=dp) :: tmp_real
+
+   ! See documentation of MPI_Alltoallv
+   real(kind=dp), allocatable :: h_val_send_buffer(:) !< Send buffer for Hamiltonian
+   real(kind=dp), allocatable :: s_val_send_buffer(:) !< Send buffer for overlap
+   integer, allocatable :: row_send_buffer(:) !< Send buffer for global row id
+   integer, allocatable :: col_send_buffer(:) !< Send buffer for global column id
+   integer, allocatable :: send_count(:) !< Number of elements to send to each processor
+   integer, allocatable :: send_displ(:) !< Displacement from which to take the outgoing data
+   real(kind=dp), allocatable :: h_val_recv_buffer(:) !< Receive buffer for Hamiltonian
+   real(kind=dp), allocatable :: s_val_recv_buffer(:) !< Receive buffer for overlap
+   integer, allocatable :: row_recv_buffer(:) !< Receive buffer for global row id
+   integer, allocatable :: col_recv_buffer(:) !< Receive buffer for global column id
+   integer, allocatable :: recv_count(:) !< Number of elements to receive from each processor
+   integer, allocatable :: recv_displ(:) !< Displacement at which to place the incoming data
+   integer :: recv_displ_aux !< Auxiliary variable used to set displacement
+   integer :: send_displ_aux !< Auxiliary variable used to set displacement
+   integer(kind=8), allocatable :: global_id(:) !< Global 1D id
+
+   character*40, parameter :: caller = "elsi_blacs_to_pexsi_hs_large"
+
+   call elsi_start_redistribution_time()
+
+   if(n_elsi_calls == 1) then
+      call elsi_get_local_nnz(S_in,n_l_rows,n_l_cols,nnz_l)
+      call elsi_allocate(s_val_send_buffer,nnz_l,"s_val_send_buffer",caller)
+   endif
+
+   call elsi_allocate(locat,n_g_size,"locat",caller)
+   call elsi_allocate(dest,nnz_l,"dest",caller)
+   call elsi_allocate(row_send_buffer,nnz_l,"row_send_buffer",caller)
+   call elsi_allocate(col_send_buffer,nnz_l,"col_send_buffer",caller)
+   call elsi_allocate(h_val_send_buffer,nnz_l,"h_val_send_buffer",caller)
+
+   ! Compute d1,d2,d11,d12,d21,d22 (need explanation)
+   d1  = n_g_size/n_p_per_pole_pexsi
+   d2  = n_g_size-(n_p_per_pole_pexsi-1)*d1
+   d11 = d1/pexsi_options%numPole
+   d12 = d1-(pexsi_options%numPole-1)*d11
+   d21 = d2/pexsi_options%numPole
+   d22 = d2-(pexsi_options%numPole-1)*d21
+
+   i_val = 0
+
+   if(d11 > 0) then
+      do i_proc = 0,n_procs-pexsi_options%numPole-1
+         if(mod((i_proc+1),pexsi_options%numPole) == 0) then
+            this_n_cols = d12
+         else
+            this_n_cols = d11
+         endif
+
+         locat(i_val+1:i_val+this_n_cols) = i_proc
+         i_val = i_val+this_n_cols
+      enddo
+   else
+      do i_proc = 0,n_procs-pexsi_options%numPole-1
+         if(1+mod(i_proc,pexsi_options%numPole) .le. d1) then
+            this_n_cols = 1
+         else
+            this_n_cols = 0
+         endif
+
+         if(this_n_cols /= 0) then
+            locat(i_val+1:i_val+this_n_cols) = i_proc
+            i_val = i_val+this_n_cols
+         endif
+      enddo
+   endif
+
+   if(d21 > 0) then
+      do i_proc = n_procs-pexsi_options%numPole,n_procs-1
+         if(mod((i_proc+1),pexsi_options%numPole) == 0) then
+            this_n_cols = d22
+         else
+            this_n_cols = d21
+         endif
+
+         locat(i_val+1:i_val+this_n_cols) = i_proc
+         i_val = i_val+this_n_cols
+      enddo
+   else
+      do i_proc = n_procs-pexsi_options%numPole,n_procs-1
+         if(1+mod(i_proc,pexsi_options%numPole) .le. d2) then
+            this_n_cols = 1
+         else
+            this_n_cols = 0
+         endif
+
+         if(this_n_cols /= 0) then
+            locat(i_val+1:i_val+this_n_cols) = i_proc
+            i_val = i_val+this_n_cols
+         endif
+      enddo
+   endif
+
+   call elsi_allocate(send_count,n_procs,"send_count",caller)
+
+   ! Compute destination and global id
+   if(n_elsi_calls == 1) then
+      i_val = 0
+      do i_col = 1,n_l_cols
+         do i_row = 1,n_l_rows
+            if(abs(S_in(i_row,i_col)) > zero_threshold) then
+               i_val = i_val+1
+               call elsi_get_global_col(global_col_id,i_col)
+               call elsi_get_global_row(global_row_id,i_row)
+               ! Compute destination
+               dest(i_val) = locat(global_col_id)
+               ! The last process may take more
+               if(dest(i_val) > (n_procs-1)) dest(i_val) = n_procs-1
+               ! Pack global id and data into buffers
+               row_send_buffer(i_val) = global_row_id
+               col_send_buffer(i_val) = global_col_id
+               h_val_send_buffer(i_val) = H_in(i_row,i_col)
+               s_val_send_buffer(i_val) = S_in(i_row,i_col)
+               ! Set send_count
+               send_count(dest(i_val)+1) = send_count(dest(i_val)+1)+1
+            endif
+         enddo
+      enddo
+   else
+      i_val = 0
+      do i_col = 1,n_l_cols
+         do i_row = 1,n_l_rows
+            if(abs(S_in(i_row,i_col)) > zero_threshold) then
+               i_val = i_val+1
+               call elsi_get_global_col(global_col_id,i_col)
+               call elsi_get_global_row(global_row_id,i_row)
+               ! Compute destination
+               dest(i_val) = locat(global_col_id)
+               ! The last process may take more
+               if(dest(i_val) > (n_procs-1)) dest(i_val) = n_procs-1
+               ! Pack global id and data into buffers
+               row_send_buffer(i_val) = global_row_id
+               col_send_buffer(i_val) = global_col_id
+               h_val_send_buffer(i_val) = H_in(i_row,i_col)
+              ! Set send_count
+               send_count(dest(i_val)+1) = send_count(dest(i_val)+1)+1
+            endif
+         enddo
+      enddo
+   endif
+
+   deallocate(dest)
+
+   call elsi_allocate(recv_count,n_procs,"recv_count",caller)
+
+   ! Set recv_count
+   call MPI_Alltoall(send_count,1,mpi_integer,recv_count,&
+                     1,mpi_integer,mpi_comm_global,mpierr)
+
+   ! Set local/global number of nonzero
+   nnz_l_pexsi_aux = sum(recv_count,1)
+   call MPI_Allreduce(nnz_l_pexsi_aux,nnz_g,1,mpi_integer,mpi_sum,&
+                      mpi_comm_global,mpierr)
+
+   ! Set send and receive displacement
+   call elsi_allocate(send_displ,n_procs,"send_displ",caller)
+   call elsi_allocate(recv_displ,n_procs,"recv_displ",caller)
+
+   send_displ_aux = 0
+   recv_displ_aux = 0
+
+   do i_proc = 1,n_procs
+      send_displ(i_proc) = send_displ_aux
+      send_displ_aux = send_displ_aux+send_count(i_proc)
+      recv_displ(i_proc) = recv_displ_aux
+      recv_displ_aux = recv_displ_aux+recv_count(i_proc)
+   enddo
+
+   ! Send and receive the packed data
+   ! Row id
+   call elsi_allocate(row_recv_buffer,nnz_l_pexsi_aux,"row_recv_buffer",caller)
+
+   call MPI_Alltoallv(row_send_buffer,send_count,send_displ,mpi_integer,&
+                      row_recv_buffer,recv_count,recv_displ,mpi_integer,&
+                      mpi_comm_global,mpierr)
+
+   deallocate(row_send_buffer)
+
+   ! Column id
+   call elsi_allocate(col_recv_buffer,nnz_l_pexsi_aux,"col_recv_buffer",caller)
+
+   call MPI_Alltoallv(col_send_buffer,send_count,send_displ,mpi_integer,&
+                      col_recv_buffer,recv_count,recv_displ,mpi_integer,&
+                      mpi_comm_global,mpierr)
+
+   deallocate(col_send_buffer)
+
+   ! Hamiltonian value
+   call elsi_allocate(h_val_recv_buffer,nnz_l_pexsi_aux,"h_val_recv_buffer",caller)
+
+   call MPI_Alltoallv(h_val_send_buffer,send_count,send_displ,mpi_real8,&
+                      h_val_recv_buffer,recv_count,recv_displ,mpi_real8,&
+                      mpi_comm_global,mpierr)
+
+   deallocate(h_val_send_buffer)
+
+   ! Overlap value
+   if(n_elsi_calls == 1) then
+      call elsi_allocate(s_val_recv_buffer,nnz_l_pexsi_aux,"s_val_recv_buffer",caller)
+
+      call MPI_Alltoallv(s_val_send_buffer,send_count,send_displ,mpi_real8,&
+                         s_val_recv_buffer,recv_count,recv_displ,mpi_real8,&
+                         mpi_comm_global,mpierr)
+
+      deallocate(s_val_send_buffer)
+   endif
+
+   allocate(global_id(nnz_l_pexsi_aux))
+
+   ! Compute global 1D id
+   do i_val = 1,nnz_l_pexsi_aux
+      global_id(i_val) = int(col_recv_buffer(i_val)-1,kind=8)*int(n_g_size,kind=8)+&
+                         int(row_recv_buffer(i_val),kind=8)
+   enddo
+
+   ! Reorder
+   if(n_elsi_calls == 1) then
+      do i_val = 1,nnz_l_pexsi_aux
+         min_id = minloc(global_id(i_val:nnz_l_pexsi_aux),1)+i_val-1
+
+         tmp_long = global_id(i_val)
+         global_id(i_val) = global_id(min_id)
+         global_id(min_id) = tmp_long
+
+         tmp_int = row_recv_buffer(i_val)
+         row_recv_buffer(i_val) = row_recv_buffer(min_id)
+         row_recv_buffer(min_id) = tmp_int
+
+         tmp_int = col_recv_buffer(i_val)
+         col_recv_buffer(i_val) = col_recv_buffer(min_id)
+         col_recv_buffer(min_id) = tmp_int
+
+         tmp_real = h_val_recv_buffer(i_val)
+         h_val_recv_buffer(i_val) = h_val_recv_buffer(min_id)
+         h_val_recv_buffer(min_id) = tmp_real
+
+         tmp_real = s_val_recv_buffer(i_val)
+         s_val_recv_buffer(i_val) = s_val_recv_buffer(min_id)
+         s_val_recv_buffer(min_id) = tmp_real
+      enddo
+   else ! Row and column id not needed
+      do i_val = 1,nnz_l_pexsi_aux
+         min_id = minloc(global_id(i_val:nnz_l_pexsi_aux),1)+i_val-1
+
+         tmp_long = global_id(i_val)
+         global_id(i_val) = global_id(min_id)
+         global_id(min_id) = tmp_long
+
+         tmp_real = h_val_recv_buffer(i_val)
+         h_val_recv_buffer(i_val) = h_val_recv_buffer(min_id)
+         h_val_recv_buffer(min_id) = tmp_real
+      enddo
+   endif
+
+   deallocate(global_id)
+
+   ! Set send_count, all data sent to the first pole
+   send_count = 0
+   send_count(myid/pexsi_options%numPole+1) = nnz_l_pexsi_aux
+
+   ! Set recv_count
+   call MPI_Alltoall(send_count,1,mpi_integer,recv_count,&
+                     1,mpi_integer,mpi_comm_global,mpierr)
+
+   if(n_elsi_calls == 1) then
+      nnz_l_pexsi = sum(recv_count,1)
+
+      ! At this point only the first pole knows nnz_l_pexsi
+      call MPI_Comm_split(mpi_comm_global,my_p_col_pexsi,my_p_row_pexsi,&
+                          mpi_comm_aux_pexsi,mpierr)
+
+      call MPI_Bcast(nnz_l_pexsi,1,mpi_integer,0,mpi_comm_aux_pexsi,mpierr)
+   endif
+
+   ! Set send and receive displacement
+   send_displ_aux = 0
+   recv_displ_aux = 0
+
+   do i_proc = 1,n_procs
+      send_displ(i_proc) = send_displ_aux
+      send_displ_aux = send_displ_aux+send_count(i_proc)
+      recv_displ(i_proc) = recv_displ_aux
+      recv_displ_aux = recv_displ_aux+recv_count(i_proc)
+   enddo
+
+   ! Allocate PEXSI matrices
+   ! Only the Hamiltonian needs to be reset everytime
+   if(.not.allocated(ham_real_pexsi)) &
+      call elsi_allocate(ham_real_pexsi,nnz_l_pexsi,"ham_real_pexsi",caller)
+   ham_real_pexsi = 0.0_dp
+
+   if(.not.allocated(ovlp_real_pexsi)) &
+      call elsi_allocate(ovlp_real_pexsi,nnz_l_pexsi,"ovlp_real_pexsi",caller)
+
+   if(.not.allocated(row_ind_pexsi)) &
+      call elsi_allocate(row_ind_pexsi,nnz_l_pexsi,"row_ind_pexsi",caller)
+
+   if(.not.allocated(col_ptr_pexsi)) &
+      call elsi_allocate(col_ptr_pexsi,(n_l_cols_pexsi+1),"col_ptr_pexsi",caller)
+
+   ! Send and receive the packed data
+   if(n_elsi_calls == 1) then
+      ! Row id
+      call elsi_allocate(row_send_buffer,nnz_l_pexsi,"row_send_buffer",caller)
+
+      call MPI_Alltoallv(row_recv_buffer,send_count,send_displ,mpi_integer,&
+                         row_send_buffer,recv_count,recv_displ,mpi_integer,&
+                         mpi_comm_global,mpierr)
+
+      deallocate(row_recv_buffer)
+
+      ! Column id
+      call elsi_allocate(col_send_buffer,nnz_l_pexsi,"col_send_buffer",caller)
+
+      call MPI_Alltoallv(col_recv_buffer,send_count,send_displ,mpi_integer,&
+                         col_send_buffer,recv_count,recv_displ,mpi_integer,&
+                         mpi_comm_global,mpierr)
+
+      deallocate(col_recv_buffer)
+
+      ! Overlap value
+      call MPI_Alltoallv(s_val_recv_buffer,send_count,send_displ,mpi_real8,&
+                         ovlp_real_pexsi,recv_count,recv_displ,mpi_real8,&
+                         mpi_comm_global,mpierr)
+
+      deallocate(s_val_recv_buffer)
+   endif
+
+   ! Hamiltonian value
+   call MPI_Alltoallv(h_val_recv_buffer,send_count,send_displ,mpi_real8,&
+                      ham_real_pexsi,recv_count,recv_displ,mpi_real8,&
+                      mpi_comm_global,mpierr)
+
+   deallocate(h_val_recv_buffer)
+   deallocate(send_count)
+   deallocate(recv_count)
+   deallocate(send_displ)
+   deallocate(recv_displ)
+
+   ! Only the first pole computes row index and column pointer
+   if(n_elsi_calls == 1) then
+      if(my_p_row_pexsi == 0) then
+         ! Compute row index and column pointer
+         i_col = col_send_buffer(1)-1
+         do i_val = 1,nnz_l_pexsi
+            row_ind_pexsi(i_val) = row_send_buffer(i_val)
+            if(col_send_buffer(i_val) > i_col) then
+               i_col = i_col+1
+               col_ptr_pexsi(i_col-col_send_buffer(1)+1) = i_val
+            endif
+         enddo
+
+         col_ptr_pexsi(n_l_cols_pexsi+1) = nnz_l_pexsi+1
+      endif
+
+      deallocate(row_send_buffer)
+      deallocate(col_send_buffer)
+   endif
+
+   call elsi_stop_redistribution_time()
+
+end subroutine
+
+!>
+!! This routine converts density matrix computed by PEXSI and stored
+!! in 1D block distributed sparse CCS format to 2D block-cyclic
+!! distributed dense format.
+!!
+subroutine elsi_pexsi_to_blacs_dm_small(D_out)
+
+   implicit none
+   include "mpif.h"
+
+   real(kind=dp), intent(out) :: D_out(n_l_rows,n_l_cols) !< Density matrix to be converted
+
+   integer :: i_row         !< Row counter
+   integer :: i_col         !< Col counter
+   integer :: i_val         !< Value counter
+   integer :: j_val         !< Value counter
+   integer :: k_val         !< Value counter
+   integer :: i_proc        !< Process counter
+   integer :: global_col_id !< Global column id
+   integer :: global_row_id !< Global row id
+   integer :: local_col_id  !< Local column id in 1D block distribution
+   integer :: local_row_id  !< Local row id in 1D block distribution
+   integer :: proc_col_id   !< Column id in process grid
+   integer :: proc_row_id   !< Row id in process grid
+
+   integer, allocatable :: dest(:)      !< Destination of each element
+   integer, allocatable :: global_id(:) !< Global 1d id
+
+   ! See documentation of MPI_Alltoallv
+   real(kind=dp), allocatable :: val_send_buffer(:) !< Send buffer for value
+   integer, allocatable :: pos_send_buffer(:) !< Send buffer for global 1D id
+   integer, allocatable :: send_count(:) !< Number of elements to send to each processor
+   integer, allocatable :: send_displ(:) !< Displacement from which to take the outgoing data
+   real(kind=dp), allocatable :: val_recv_buffer(:) !< Receive buffer for value
+   integer, allocatable :: pos_recv_buffer(:) !< Receive buffer for global 1D id
+   integer, allocatable :: recv_count(:) !< Number of elements to receive from each processor
+   integer, allocatable :: recv_displ(:) !< Displacement at which to place the incoming data
+   integer :: send_displ_aux !< Auxiliary variable used to set displacement
+   integer :: recv_displ_aux !< Auxiliary variable used to set displacement
+
+   character*40, parameter :: caller = "elsi_pexsi_to_blacs_dm_small"
+
+   call elsi_start_redistribution_time()
+
+   call elsi_allocate(val_send_buffer,nnz_l_pexsi,"val_send_buffer",caller)
+   call elsi_allocate(pos_send_buffer,nnz_l_pexsi,"pos_send_buffer",caller)
+   call elsi_allocate(send_count,n_procs,"send_count",caller)
+
+   if(my_p_row_pexsi == 0) then
+      call elsi_allocate(global_id,nnz_l_pexsi,"global_id",caller)
+      call elsi_allocate(dest,nnz_l_pexsi,"dest",caller)
+
+      i_col = 0
+      ! Compute destination and global 1D id
+      do i_val = 1,nnz_l_pexsi
+         if(i_val == col_ptr_ccs(i_col+1) .and. i_col /= n_l_cols_pexsi) then
+            i_col = i_col+1
+         endif
+         i_row = row_ind_ccs(i_val)
+
+         ! Compute global id
+         global_row_id = i_row
+         global_col_id = i_col+myid*(n_g_size/n_p_per_pole_pexsi)
+         global_id(i_val) = (global_col_id-1)*n_g_size+global_row_id
+
+         ! Compute destination
+         proc_row_id = mod((global_row_id-1)/n_b_rows,n_p_rows)
+         proc_col_id = mod((global_col_id-1)/n_b_cols,n_p_cols)
+         dest(i_val) = proc_col_id+proc_row_id*n_p_cols
+      enddo
+
+      j_val = 0
+      k_val = nnz_l_pexsi+1
+
+      ! Set send_count
+      do i_proc = 1,n_procs/2
+         do i_val = 1,nnz_l_pexsi
+            if(dest(i_val) == i_proc-1) then
+               j_val = j_val+1
+               val_send_buffer(j_val) = den_mat_ccs(i_val)
+               pos_send_buffer(j_val) = global_id(i_val)
+               send_count(i_proc) = send_count(i_proc)+1
+            endif
+            if(dest(i_val) == n_procs-i_proc) then
+               k_val = k_val-1
+               val_send_buffer(k_val) = den_mat_ccs(i_val)
+               pos_send_buffer(k_val) = global_id(i_val)
+               send_count(n_procs+1-i_proc) = &
+                  send_count(n_procs+1-i_proc)+1
+            endif
+         enddo
+      enddo
+
+      deallocate(global_id)
+      deallocate(dest)
+   endif
+
+   call elsi_allocate(recv_count,n_procs,"recv_count",caller)
+
+   ! Set recv_count
+   call MPI_Alltoall(send_count,1,mpi_integer,recv_count,&
+                     1,mpi_integer,mpi_comm_global,mpierr)
+
+   nnz_l = sum(recv_count,1)
+
+   ! Set send and receive displacement
+   call elsi_allocate(send_displ,n_procs,"send_displ",caller)
+   call elsi_allocate(recv_displ,n_procs,"recv_displ",caller)
+
+   send_displ_aux = 0
+   recv_displ_aux = 0
+
+   do i_proc = 1,n_procs
+      send_displ(i_proc) = send_displ_aux
+      send_displ_aux = send_displ_aux+send_count(i_proc)
+
+      recv_displ(i_proc) = recv_displ_aux
+      recv_displ_aux = recv_displ_aux+recv_count(i_proc)
+   enddo
+
+   ! Send and receive the packed data
+   ! Value
+   call elsi_allocate(val_recv_buffer,nnz_l,"val_recv_buffer",caller)
+
+   call MPI_Alltoallv(val_send_buffer,send_count,send_displ,mpi_real8,&
+                      val_recv_buffer,recv_count,recv_displ,mpi_real8,&
+                      mpi_comm_global,mpierr)
+
+   deallocate(val_send_buffer)
+
+   ! Position
+   call elsi_allocate(pos_recv_buffer,nnz_l,"pos_recv_buffer",caller)
+
+   call MPI_Alltoallv(pos_send_buffer,send_count,send_displ,mpi_integer,&
+                      pos_recv_buffer,recv_count,recv_displ,mpi_integer,&
+                      mpi_comm_global,mpierr)
+
+   deallocate(pos_send_buffer)
+   deallocate(send_count)
+   deallocate(recv_count)
+   deallocate(send_displ)
+   deallocate(recv_displ)
+
+   D_out = 0.0_dp
+
+   ! Unpack density matrix
+   do i_val = 1,nnz_l
+      ! Compute global 2d id
+      global_col_id = (pos_recv_buffer(i_val)-1)/n_g_size+1
+      global_row_id = mod(pos_recv_buffer(i_val)-1,n_g_size)+1
+
+      ! Compute local 2d id
+      local_row_id = (global_row_id-1)/(n_p_rows*n_b_rows)*n_b_rows&
+                     +mod((global_row_id-1),n_b_rows)+1
+      local_col_id = (global_col_id-1)/(n_p_cols*n_b_cols)*n_b_cols&
+                     +mod((global_col_id-1),n_b_cols)+1
+
+      ! Put value to correct position
+      D_out(local_row_id,local_col_id) = val_recv_buffer(i_val)
+   enddo
+
+   deallocate(val_recv_buffer)
+   deallocate(pos_recv_buffer)
+
+   call elsi_stop_redistribution_time()
+
+end subroutine
+
+!>
+!! This routine converts density matrix computed by PEXSI and stored
+!! in 1D block distributed sparse CCS format to 2D block-cyclic
+!! distributed dense format.
+!!
+!! * 2D index is used to deal with large matrices.
+!!
+subroutine elsi_pexsi_to_blacs_dm_large(D_out)
+
+   implicit none
+   include "mpif.h"
+
+   real(kind=dp), intent(out) :: D_out(n_l_rows,n_l_cols) !< Density matrix to be converted
+
+   integer :: i_row         !< Row counter
+   integer :: i_col         !< Col counter
+   integer :: i_val         !< Value counter
+   integer :: j_val         !< Value counter
+   integer :: k_val         !< Value counter
+   integer :: i_proc        !< Process counter
+   integer :: local_col_id  !< Local column id in 1D block distribution
+   integer :: local_row_id  !< Local row id in 1D block distribution
+   integer :: proc_col_id   !< Column id in process grid
+   integer :: proc_row_id   !< Row id in process grid
+
+   integer, allocatable :: global_col_id(:) !< Global column id
+   integer, allocatable :: global_row_id(:) !< Global row id
+   integer, allocatable :: dest(:)          !< Destination of each element
+
+   ! See documentation of MPI_Alltoallv
+   real(kind=dp), allocatable :: val_send_buffer(:)  !< Send buffer for value
+   integer, allocatable :: row_send_buffer(:) !< Send buffer for global row id
+   integer, allocatable :: col_send_buffer(:) !< Send buffer for global column id
+   integer, allocatable :: send_count(:) !< Number of elements to send to each processor
+   integer, allocatable :: send_displ(:) !< Displacement from which to take the outgoing data
+   real(kind=dp), allocatable :: val_recv_buffer(:) !< Receive buffer for value
+   integer, allocatable :: row_recv_buffer(:) !< Receive buffer for global row id
+   integer, allocatable :: col_recv_buffer(:) !< Receive buffer for global column id
+   integer, allocatable :: recv_count(:) !< Number of elements to receive from each processor
+   integer, allocatable :: recv_displ(:) !< Displacement at which to place the incoming data
+   integer :: send_displ_aux !< Auxiliary variable used to set displacement
+   integer :: recv_displ_aux !< Auxiliary variable used to set displacement
+
+   character*40, parameter :: caller = "elsi_pexsi_to_blacs_dm_large"
+
+   call elsi_start_redistribution_time()
+
+   call elsi_allocate(val_send_buffer,nnz_l_pexsi,"val_send_buffer",caller)
+   call elsi_allocate(row_send_buffer,nnz_l_pexsi,"row_send_buffer",caller)
+   call elsi_allocate(col_send_buffer,nnz_l_pexsi,"col_send_buffer",caller)
+   call elsi_allocate(send_count,n_procs,"send_count",caller)
+
+   if(my_p_row_pexsi == 0) then
+      call elsi_allocate(global_row_id,nnz_l_pexsi,"global_row_id",caller)
+      call elsi_allocate(global_col_id,nnz_l_pexsi,"global_col_id",caller)
+      call elsi_allocate(dest,nnz_l_pexsi,"dest",caller)
+
+      i_col = 0
+      ! Compute destination and global id
+      do i_val = 1,nnz_l_pexsi
+         if(i_val == col_ptr_ccs(i_col+1) .and. i_col /= n_l_cols_pexsi) then
+            i_col = i_col+1
+         endif
+         i_row = row_ind_ccs(i_val)
+
+         ! Compute global id
+         global_row_id(i_val) = i_row
+         global_col_id(i_val) = i_col+myid*(n_g_size/n_p_per_pole_pexsi)
+
+         ! Compute destination
+         proc_row_id = mod((global_row_id(i_val)-1)/n_b_rows,n_p_rows)
+         proc_col_id = mod((global_col_id(i_val)-1)/n_b_cols,n_p_cols)
+         dest(i_val) = proc_col_id+proc_row_id*n_p_cols
+      enddo
+
+      j_val = 0
+      k_val = nnz_l_pexsi+1
+
+      ! Set send_count
+      do i_proc = 1,n_procs/2
+         do i_val = 1,nnz_l_pexsi
+            if(dest(i_val) == i_proc-1) then
+               j_val = j_val+1
+               val_send_buffer(j_val) = den_mat_ccs(i_val)
+               row_send_buffer(j_val) = global_row_id(i_val)
+               col_send_buffer(j_val) = global_col_id(i_val)
+               send_count(i_proc) = send_count(i_proc)+1
+            endif
+            if(dest(i_val) == n_procs-i_proc) then
+               k_val = k_val-1
+               val_send_buffer(k_val) = den_mat_ccs(i_val)
+               row_send_buffer(k_val) = global_row_id(i_val)
+               col_send_buffer(k_val) = global_col_id(i_val)
+               send_count(n_procs+1-i_proc) = &
+                  send_count(n_procs+1-i_proc)+1
+            endif
+         enddo
+      enddo
+
+      deallocate(global_row_id)
+      deallocate(global_col_id)
+      deallocate(dest)
+   endif
+
+   call elsi_allocate(recv_count,n_procs,"recv_count",caller)
+
+   ! Set recv_count
+   call MPI_Alltoall(send_count,1,mpi_integer,recv_count,&
+                     1,mpi_integer,mpi_comm_global,mpierr)
+
+   nnz_l = sum(recv_count,1)
+
+   ! Set send and receive displacement
+   call elsi_allocate(send_displ,n_procs,"send_displ",caller)
+   call elsi_allocate(recv_displ,n_procs,"recv_displ",caller)
+
+   send_displ_aux = 0
+   recv_displ_aux = 0
+
+   do i_proc = 1,n_procs
+      send_displ(i_proc) = send_displ_aux
+      send_displ_aux = send_displ_aux+send_count(i_proc)
+
+      recv_displ(i_proc) = recv_displ_aux
+      recv_displ_aux = recv_displ_aux+recv_count(i_proc)
+   enddo
+
+   ! Send and receive the packed data
+   ! Value
+   call elsi_allocate(val_recv_buffer,nnz_l,"val_recv_buffer",caller)
+
+   call MPI_Alltoallv(val_send_buffer,send_count,send_displ,mpi_real8,&
+                      val_recv_buffer,recv_count,recv_displ,mpi_real8,&
+                      mpi_comm_global,mpierr)
+
+   deallocate(val_send_buffer)
+
+   ! Row index
+   call elsi_allocate(row_recv_buffer,nnz_l,"row_recv_buffer",caller)
+
+   call MPI_Alltoallv(row_send_buffer,send_count,send_displ,mpi_integer,&
+                      row_recv_buffer,recv_count,recv_displ,mpi_integer,&
+                      mpi_comm_global,mpierr)
+
+   deallocate(row_send_buffer)
+
+   ! Column index
+   call elsi_allocate(col_recv_buffer,nnz_l,"col_recv_buffer",caller)
+
+   call MPI_Alltoallv(col_send_buffer,send_count,send_displ,mpi_integer,&
+                      col_recv_buffer,recv_count,recv_displ,mpi_integer,&
+                      mpi_comm_global,mpierr)
+
+   deallocate(col_send_buffer)
+   deallocate(send_count)
+   deallocate(recv_count)
+   deallocate(send_displ)
+   deallocate(recv_displ)
+
+   D_out = 0.0_dp
+
+   ! Unpack density matrix
+   do i_val = 1,nnz_l
+      ! Compute local 2d id
+      local_row_id = (row_recv_buffer(i_val)-1)/(n_p_rows*n_b_rows)*n_b_rows&
+                     +mod((row_recv_buffer(i_val)-1),n_b_rows)+1
+      local_col_id = (col_recv_buffer(i_val)-1)/(n_p_cols*n_b_cols)*n_b_cols&
+                     +mod((col_recv_buffer(i_val)-1),n_b_cols)+1
+
+      ! Put value to correct position
+      D_out(local_row_id,local_col_id) = val_recv_buffer(i_val)
+   enddo
+
+   deallocate(val_recv_buffer)
+   deallocate(row_recv_buffer)
+   deallocate(col_recv_buffer)
+
+   call elsi_stop_redistribution_time()
+
+end subroutine
+
+!>
+!! This routine interfaces to PEXSI.
+!!
+subroutine elsi_solve_evp_pexsi()
+
+   implicit none
+   include "mpif.h"
+
+   real(kind=dp), save :: this_pexsi_tol = 1.0e-2_dp
+
+   character*200 :: info_str
+   character*40, parameter :: caller = "elsi_solve_evp_pexsi"
+
+   call elsi_start_density_matrix_time()
+
+   if(small_pexsi_tol) then
+      pexsi_options%numElectronPEXSITolerance = this_pexsi_tol
+
+      write(info_str,"(A,E10.1)") "  | Current tolerance of number of electrons: ",&
+         this_pexsi_tol
+      call elsi_statement_print(info_str)
+   endif
+
+   if(n_elsi_calls == 1) then
+      pexsi_options%isSymbolicFactorize = 1
+   else
+      pexsi_options%isSymbolicFactorize = 0
+   endif
+
+   if(.not.allocated(e_den_mat_pexsi)) then
+      call elsi_allocate(e_den_mat_pexsi,nnz_l_pexsi,"e_den_mat_pexsi",caller)
+   endif
+   e_den_mat_pexsi = 0.0_dp
+
+   if(.not.allocated(f_den_mat_pexsi)) then
+      call elsi_allocate(f_den_mat_pexsi,nnz_l_pexsi,"f_den_mat_pexsi",caller)
+   endif
+   f_den_mat_pexsi = 0.0_dp
+
+   ! Load sparse matrices for PEXSI
+   if(overlap_is_unit) then
+      call f_ppexsi_load_real_hs_matrix(pexsi_plan,pexsi_options,n_g_size,nnz_g,&
+                                        nnz_l_pexsi,n_l_cols_pexsi,col_ptr_ccs,&
+                                        row_ind_ccs,ham_real_ccs,1,ovlp_real_ccs,&
+                                        pexsi_info)
+   else
+      call f_ppexsi_load_real_hs_matrix(pexsi_plan,pexsi_options,n_g_size,nnz_g,&
+                                        nnz_l_pexsi,n_l_cols_pexsi,col_ptr_ccs,&
+                                        row_ind_ccs,ham_real_ccs,0,ovlp_real_ccs,&
+                                        pexsi_info)
+   endif
+
+   if(pexsi_info /= 0) &
+      call elsi_stop(" PEXSI not able to load H/S matrix. Exiting...",caller)
+
+   if(pexsi_options%isInertiaCount == 0) then
+      call elsi_statement_print("  PEXSI inertia counting skipped")
+   endif
+
+   ! Solve the eigenvalue problem
+   call elsi_statement_print("  Starting PEXSI density matrix solver")
+
+   call f_ppexsi_dft_driver(pexsi_plan,pexsi_options,n_electrons,mu_pexsi,&
+                            n_electrons_pexsi,mu_min_inertia,mu_max_inertia,&
+                            n_total_inertia_iter,n_total_pexsi_iter,pexsi_info)
+       
+   if(pexsi_info /= 0) &
+      call elsi_stop(" PEXSI DFT driver not able to solve problem. Exiting...",caller)
+
+   ! Turn off inertia counting if chemical potential does not change a lot
+   if(abs(mu_pexsi-pexsi_options%mu0) > 5.0e-3_dp) then
+      pexsi_options%isInertiaCount = 1
+   else
+      pexsi_options%isInertiaCount = 0
+   endif
+
+   ! Use chemical potential in this step as initial guess for next step
+   pexsi_options%mu0 = mu_pexsi
+
+   if(small_pexsi_tol) then
+      if(abs(n_electrons-n_electrons_pexsi) < this_pexsi_tol) then
+         if(1.0e-1_dp*this_pexsi_tol > final_pexsi_tol) then
+            this_pexsi_tol = 1.0e-1_dp*this_pexsi_tol
+         else
+            this_pexsi_tol = final_pexsi_tol
+         endif
+      endif
+   endif
+
+   ! Get the results
+   if((my_p_row_pexsi == 0) .or. (storage == BLACS_DENSE)) then
+      call f_ppexsi_retrieve_real_dft_matrix(pexsi_plan,den_mat_ccs,&
+              e_den_mat_pexsi,f_den_mat_pexsi,e_tot_H,e_tot_S,f_tot,pexsi_info)
+   endif
+
+   if(pexsi_info /= 0) then
+      call elsi_stop(" PEXSI not able to retrieve solution. Exiting...",caller)
+   endif
+
+   call MPI_Barrier(mpi_comm_global,mpierr)
+   call elsi_stop_density_matrix_time()
+
+end subroutine
+
+!>
+!! Set PEXSI variables to ELSI default.
+!!
+subroutine elsi_set_pexsi_default_options()
+
+   implicit none
+
+   ! Use the PEXSI Default options
+   call f_ppexsi_set_default_options(pexsi_options)
+
+   ! Use 1 process in ParMETIS for symbolic factorization
+   pexsi_options%npSymbFact = 1
+
+end subroutine
+
+!>
+!! Print PEXSI settings.
+!!
+subroutine elsi_print_pexsi_options()
+
+   implicit none
+
+   character*200 :: info_str
+
+   write(info_str,"(A)") "  PEXSI settings (in the same unit of Hamiltonian):"
+   call elsi_statement_print(info_str)
+
+   write(info_str,"(1X,' | Temperature ',F10.4)") &
+      pexsi_options%temperature
+   call elsi_statement_print(info_str)
+
+   write(info_str,"(1X,' | Spectral gap ',F10.4)") &
+      pexsi_options%gap
+   call elsi_statement_print(info_str)
+
+   write(info_str,"(1X,' | Number of poles ',I5)") &
+      pexsi_options%numPole
+   call elsi_statement_print(info_str)
+
+   write(info_str,"(1X,' | Max PEXSI iterations ',I5)") &
+      pexsi_options%maxPEXSIIter
+   call elsi_statement_print(info_str)
+
+   write(info_str,"(1X,' | Lower bound of chemical potential ',F10.4)") &
+      pexsi_options%muMin0
+   call elsi_statement_print(info_str)
+
+   write(info_str,"(1X,' | Upper bound of chemical potential ',F10.4)") &
+      pexsi_options%muMax0
+   call elsi_statement_print(info_str)
+
+   write(info_str,"(1X,' | Initial guess of chemical potential ',F10.4)") &
+      pexsi_options%mu0
+   call elsi_statement_print(info_str)
+
+   write(info_str,"(1X,' | Tolerance of chemical potential ',E10.1)") &
+      pexsi_options%muInertiaTolerance
+   call elsi_statement_print(info_str)
+
+   write(info_str,"(1X,' | Safeguard of chemical potential ',F10.4)") &
+      pexsi_options%muPexsiSafeGuard
+   call elsi_statement_print(info_str)
+
+   write(info_str,"(1X,' | Tolerance of number of electrons ',E10.1)") &
+      pexsi_options%numElectronPEXSITolerance
+   call elsi_statement_print(info_str)
+
+   write(info_str,"(1X,' | Number of processors for symbolic factorization ',I5)") &
+      pexsi_options%npSymbFact
+   call elsi_statement_print(info_str)
+
+end subroutine
+
+end module ELSI_PEXSI