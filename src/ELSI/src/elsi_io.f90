! Copyright (c) 2015-2018, the ELSI team. All rights reserved.
!
! Redistribution and use in source and binary forms, with or without
! modification, are permitted provided that the following conditions are met:
!
!  * Redistributions of source code must retain the above copyright notice,
!    this list of conditions and the following disclaimer.
!
!  * Redistributions in binary form must reproduce the above copyright notice,
!    this list of conditions and the following disclaimer in the documentation
!    and/or other materials provided with the distribution.
!
!  * Neither the name of the "ELectronic Structure Infrastructure" project nor
!    the names of its contributors may be used to endorse or promote products
!    derived from this software without specific prior written permission.
!
! THIS SOFTWARE IS PROVIDED BY THE COPYRIGHT HOLDERS AND CONTRIBUTORS "AS IS"
! AND ANY EXPRESS OR IMPLIED WARRANTIES, INCLUDING, BUT NOT LIMITED TO, THE
! IMPLIED WARRANTIES OF MERCHANTABILITY AND FITNESS FOR A PARTICULAR PURPOSE
! ARE DISCLAIMED. IN NO EVENT SHALL COPYRIGHT HOLDER BE LIABLE FOR ANY DIRECT,
! INDIRECT, INCIDENTAL, SPECIAL, EXEMPLARY, OR CONSEQUENTIAL DAMAGES (INCLUDING,
! BUT NOT LIMITED TO, PROCUREMENT OF SUBSTITUTE GOODS OR SERVICES; LOSS OF USE,
! DATA, OR PROFITS; OR BUSINESS INTERRUPTION) HOWEVER CAUSED AND ON ANY THEORY
! OF LIABILITY, WHETHER IN CONTRACT, STRICT LIABILITY, OR TORT (INCLUDING
! NEGLIGENCE OR OTHERWISE) ARISING IN ANY WAY OUT OF THE USE OF THIS SOFTWARE,
! EVEN IF ADVISED OF THE POSSIBILITY OF SUCH DAMAGE.

!>
!! This module performs IO to stdout and files.
!!
module ELSI_IO

   use ELSI_CONSTANTS, only: UNSET,UNSET_STRING,HUMAN_READ,JSON,MULTI_PROC,&
                             SINGLE_PROC,ELPA_SOLVER,SIPS_SOLVER,OMM_SOLVER,&
                             PEXSI_SOLVER,CHESS_SOLVER,DMP_SOLVER,BLACS_DENSE,&
                             PEXSI_CSC,COMMA_AFTER,NO_COMMA
   use ELSI_DATATYPE,  only: elsi_handle,elsi_file_io_handle
   use ELSI_MPI,       only: elsi_stop
   use ELSI_PRECISION, only: r8,i4
   use ELSI_VERSION,   only: RELEASE_DATE, GIT_COMMIT, GIT_COMMIT_ABBREV, &
                             GIT_COMMIT_WAS_MODIFIED, GIT_COMMIT_MSG_ABBREV, &
                             SOURCE_HOSTNAME, SOURCE_LOCAL_DATE, &
                             SOURCE_LOCAL_TIME, SOURCE_DATETIME

   implicit none

   private

   public :: elsi_say
   public :: elsi_say_setting
   public :: elsi_init_file_io
   public :: elsi_reset_file_io_handle
   public :: elsi_finalize_file_io
   public :: elsi_print_handle_summary
   public :: elsi_print_versioning
   public :: elsi_print_settings
   public :: elsi_print_solver_settings
   public :: elsi_print_chess_settings
   public :: elsi_print_dmp_settings
   public :: elsi_print_elpa_settings
   public :: elsi_print_omm_settings
   public :: elsi_print_pexsi_settings
   public :: elsi_print_sips_settings
   public :: elsi_print_matrix_format_settings
   public :: elsi_print_blacs_dense_settings
   public :: elsi_print_pexsi_csc_settings
   public :: append_string
   public :: truncate_string

   interface elsi_say_setting
      module procedure elsi_say_setting_i4,&
                       elsi_say_setting_r8,&
                       elsi_say_setting_log,&
                       elsi_say_setting_str
   end interface

contains

!>
!! This routine prints a message.
!!
subroutine elsi_say(e_h,info_str,io_h_in)

   implicit none

   type(elsi_handle),         intent(in)           :: e_h
   character(len=*),          intent(in)           :: info_str
   type(elsi_file_io_handle), intent(in), optional :: io_h_in

   type(elsi_file_io_handle) :: io_h

   character(len=40), parameter :: caller = "elsi_init_io"

   if(present(io_h_in)) then
      io_h = io_h_in
   else
      io_h = e_h%stdio
   endif

   if(io_h%print_info .and. e_h%myid_all == 0) then
      if(allocated(io_h%prefix)) then
         write(io_h%print_unit,"(A,A)") io_h%prefix,trim(info_str)
      else
         write(io_h%print_unit,"(A)") trim(info_str)
      endif
   endif

end subroutine

!>
!! This routine initializes a handle for reading and writing to files.
!!
subroutine elsi_init_file_io(io_h,print_unit,file_name,file_format,print_info,&
              prefix,comma_json)

   implicit none

   type(elsi_file_io_handle), intent(out)          :: io_h
   integer(kind=i4),          intent(in)           :: print_unit
   character(len=*),          intent(in), optional :: file_name
   integer(kind=i4),          intent(in), optional :: file_format
   logical,                   intent(in), optional :: print_info
   character(len=*),          intent(in), optional :: prefix
   integer(kind=i4),          intent(in), optional :: comma_json

   character(len=40), parameter :: caller = "elsi_init_io"

   ! For safety
   call elsi_reset_file_io_handle(io_h)

   io_h%handle_init = .true.
   io_h%print_unit  = print_unit

   if(present(file_name)) then
      io_h%file_name = file_name
   else
      io_h%file_name = UNSET_STRING
   endif

   if(present(file_format)) then
      io_h%file_format = file_format
   else
      io_h%file_format = HUMAN_READ
   endif

   if(present(print_info)) then
      io_h%print_info = print_info
   else
      io_h%print_info = .true.
   endif

   if(present(prefix)) then
      io_h%prefix = prefix
   else
      if(allocated(io_h%prefix)) then
         deallocate(io_h%prefix)
      endif
   endif

   if(present(comma_json)) then
      io_h%comma_json = comma_json
   else
      io_h%comma_json = UNSET
   endif

end subroutine

!>
!! This routine finalizes a file io handle. Note this subroutine does NOT close
!! file units.
!!
subroutine elsi_finalize_file_io(e_h,io_h)

   implicit none

   type(elsi_handle),         intent(in)    :: e_h
   type(elsi_file_io_handle), intent(inout) :: io_h

   character(len=40), parameter :: caller = "elsi_finalize_file_io"

   call elsi_check_file_io_handle(e_h,io_h,caller)
   call elsi_reset_file_io_handle(io_h)

end subroutine

!>
!! This routine checks whether a handle has been properly initialized for
!! reading and writing to files.
!!
subroutine elsi_check_file_io_handle(e_h,io_h,caller)

   implicit none

   type(elsi_handle),         intent(in) :: e_h
   type(elsi_file_io_handle), intent(in) :: io_h
   character(len=*),          intent(in) :: caller

   if(.not. io_h%handle_init) then
      call elsi_stop(" Invalid handle! Not initialized.",e_h,caller)
   endif

end subroutine

!>
!! This routine resets a handle.
!!
subroutine elsi_reset_file_io_handle(io_h)

   implicit none

   type(elsi_file_io_handle), intent(inout) :: io_h

   character(len=40), parameter :: caller = "elsi_reset_file_io_handle"

   io_h%handle_init = .false.
   io_h%print_unit  = UNSET
   io_h%file_name   = UNSET_STRING
   io_h%file_format = UNSET
   io_h%print_info  = .false.
   io_h%comma_json  = UNSET

   if(allocated(io_h%prefix)) then
      deallocate(io_h%prefix)
   endif

end subroutine

!>
!! This routine prints the state of the handle
!!
subroutine elsi_print_handle_summary(e_h,io_h_in)

   implicit none

   type(elsi_handle),         intent(in)           :: e_h
   type(elsi_file_io_handle), intent(in), optional :: io_h_in

   real(kind=r8)             :: sparsity
   integer(kind=i4)          :: comma_json_save
   type(elsi_file_io_handle) :: io_h
   character(len=200)        :: info_str

   character(len=40), parameter :: caller = "elsi_print_handle_summary"

   if(present(io_h_in)) then
      io_h = io_h_in
   else
      io_h = e_h%stdio
   endif

   if(io_h%file_format == HUMAN_READ) then
      write(info_str,"(A)") "Physical Properties"
      call elsi_say(e_h,info_str,io_h)

      call append_string(io_h%prefix,"  ")
      call elsi_say_setting(e_h,"Number of electrons",e_h%n_electrons,io_h)
      if(e_h%parallel_mode == MULTI_PROC) then
         call elsi_say_setting(e_h,"Number of spins",e_h%n_spins,io_h)
         call elsi_say_setting(e_h,"Number of k-points",e_h%n_kpts,io_h)
      endif
      if(e_h%solver == ELPA_SOLVER .or. e_h%solver == SIPS_SOLVER) then
         call elsi_say_setting(e_h,"Number of states",e_h%n_states,io_h)
      endif
      call truncate_string(io_h%prefix,2)

      write(info_str,"(A)") ""
      call elsi_say(e_h,info_str,io_h)
      write(info_str,"(A)") "Matrix Properties"
      call elsi_say(e_h,info_str,io_h)

      call append_string(io_h%prefix,"  ")
      if(e_h%matrix_format == BLACS_DENSE) then
         call elsi_say_setting(e_h,"Matrix format","BLACS_DENSE",io_h)
      elseif(e_h%matrix_format == PEXSI_CSC) then
         call elsi_say_setting(e_h,"Matrix format","PEXSI_CSC",io_h)
      endif
      call elsi_say_setting(e_h,"Number of basis functions",e_h%n_basis,io_h)
      if(e_h%parallel_mode == MULTI_PROC) then
         sparsity = 1.0_r8-(1.0_r8*e_h%nnz_g/e_h%n_basis/e_h%n_basis)
         call elsi_say_setting(e_h,"Matrix sparsity",sparsity,io_h)
      endif
      call truncate_string(io_h%prefix,2)

      write(info_str,"(A)") ""
      call elsi_say(e_h,info_str,io_h)
      write(info_str,"(A)") "Computational Details"
      call elsi_say(e_h,info_str,io_h)

      call append_string(io_h%prefix,"  ")
      if(e_h%parallel_mode == MULTI_PROC) then
         call elsi_say_setting(e_h,"Parallel mode","MULTI_PROC",io_h)
      elseif(e_h%parallel_mode == SINGLE_PROC) then
         call elsi_say_setting(e_h,"Parallel mode","SINGLE_PROC",io_h)
      endif
      call elsi_say_setting(e_h,"Number of MPI tasks",e_h%n_procs,io_h)
      if(e_h%solver == ELPA_SOLVER) then
         call elsi_say_setting(e_h,"Solver requested","ELPA",io_h)
      elseif(e_h%solver == OMM_SOLVER) then
         call elsi_say_setting(e_h,"Solver requested","libOMM",io_h)
      elseif(e_h%solver == PEXSI_SOLVER) then
         call elsi_say_setting(e_h,"Solver requested","PEXSI",io_h)
      elseif(e_h%solver == CHESS_SOLVER) then
         call elsi_say_setting(e_h,"Solver requested","CheSS",io_h)
      elseif(e_h%solver == SIPS_SOLVER) then
         call elsi_say_setting(e_h,"Solver requested","SIPs",io_h)
      elseif(e_h%solver == DMP_SOLVER) then
         call elsi_say_setting(e_h,"Solver requested","DMP",io_h)
      else
         call elsi_stop(" Unsupported solver.",e_h,caller)
      endif
      call truncate_string(io_h%prefix,2)
   elseif(io_h%file_format == JSON) then
      comma_json_save = io_h%comma_json
      io_h%comma_json = COMMA_AFTER ! Add commas behind all records before final

      call elsi_say_setting(e_h,"n_electrons",e_h%n_electrons,io_h)
      if(e_h%parallel_mode == MULTI_PROC) then
         call elsi_say_setting(e_h,"n_spin",e_h%n_spins,io_h)
         call elsi_say_setting(e_h,"n_kpts",e_h%n_kpts,io_h)
      endif
      if(e_h%solver == ELPA_SOLVER .or. e_h%solver == SIPS_SOLVER) then
         call elsi_say_setting(e_h,"n_states",e_h%n_states,io_h)
      endif

      if(e_h%matrix_format == BLACS_DENSE) then
         call elsi_say_setting(e_h,"matrix_format","BLACS_DENSE",io_h)
      elseif(e_h%matrix_format == PEXSI_CSC) then
         call elsi_say_setting(e_h,"matrix_format","PEXSI_CSC",io_h)
      endif
      call elsi_say_setting(e_h,"n_basis",e_h%n_basis,io_h)
      if(e_h%parallel_mode == MULTI_PROC) then
         sparsity = 1.0_r8-(1.0_r8*e_h%nnz_g/e_h%n_basis/e_h%n_basis)
         call elsi_say_setting(e_h,"sparsity",sparsity,io_h)
      endif

      if(e_h%parallel_mode == MULTI_PROC) then
         call elsi_say_setting(e_h,"parallel_mode","MULTI_PROC",io_h)
      elseif(e_h%parallel_mode == SINGLE_PROC) then
         call elsi_say_setting(e_h,"parallel_mode","SINGLE_PROC",io_h)
      endif
      io_h%comma_json = comma_json_save ! Final record, restore comma_json
      call elsi_say_setting(e_h,"n_procs",e_h%n_procs,io_h)
      if(e_h%solver == ELPA_SOLVER) then
         call elsi_say_setting(e_h,"solver","ELPA",io_h)
      elseif(e_h%solver == OMM_SOLVER) then
         call elsi_say_setting(e_h,"solver","libOMM",io_h)
      elseif(e_h%solver == PEXSI_SOLVER) then
         call elsi_say_setting(e_h,"solver","PEXSI",io_h)
      elseif(e_h%solver == CHESS_SOLVER) then
         call elsi_say_setting(e_h,"solver","CheSS",io_h)
      elseif(e_h%solver == SIPS_SOLVER) then
         call elsi_say_setting(e_h,"solver","SIPs",io_h)
      elseif(e_h%solver == DMP_SOLVER) then
         call elsi_say_setting(e_h,"solver","DMP",io_h)
      else
         call elsi_stop(" Unsupported solver.",e_h,caller)
      endif
   else
      call elsi_stop(" Unsupported output format.",e_h,caller)
   endif

end subroutine

!>
!! This routine prints versioning information
!!
subroutine elsi_print_versioning(e_h,io_h_in)

   implicit none

   type(elsi_handle),         intent(in)           :: e_h
   type(elsi_file_io_handle), intent(in), optional :: io_h_in

   integer(kind=i4)          :: comma_json_save
   type(elsi_file_io_handle) :: io_h
   character*200             :: info_str

   character*40, parameter :: caller = "elsi_print_versioning"

   if(present(io_h_in)) then
      io_h = io_h_in
   else
      io_h = e_h%stdio
   endif

   if(io_h%file_format == HUMAN_READ) then
      write(info_str,"(A)") "ELSI Versioning Information:"
      call elsi_say(e_h,info_str,io_h)
      call append_string(io_h%prefix,"  ")

      call elsi_say_setting(e_h,"ELSI release date",trim(RELEASE_DATE),io_h)
      call elsi_say_setting(e_h,"ELSI git commit (abbrev.)",trim(GIT_COMMIT_ABBREV),io_h)
      call elsi_say_setting(e_h,"Was git commit modified?",GIT_COMMIT_WAS_MODIFIED,io_h)
      call elsi_say_setting(e_h,"git commit message (abbrev.)",trim(GIT_COMMIT_MSG_ABBREV),io_h)
      call elsi_say_setting(e_h,"Source created on hostname",trim(SOURCE_HOSTNAME),io_h)
      call elsi_say_setting(e_h,"Source created at local date",trim(SOURCE_LOCAL_DATE),io_h)
      call elsi_say_setting(e_h,"Source created at local time",trim(SOURCE_LOCAL_TIME),io_h)
      call elsi_say_setting(e_h,"Name of code calling ELSI",trim(e_h%calling_code),io_h)
      call elsi_say_setting(e_h,"Version of code calling ELSI",trim(e_h%calling_code_ver),io_h)
      call elsi_say_setting(e_h,"UUID for this run",trim(e_h%uuid),io_h)

      call truncate_string(io_h%prefix,2)
   elseif(io_h%file_format == JSON) then
      comma_json_save = io_h%comma_json
      io_h%comma_json = COMMA_AFTER ! Add commas behind all records before final

      call elsi_say_setting(e_h,"data_source","ELSI",io_h)
      call elsi_say_setting(e_h,"release_date",RELEASE_DATE,io_h)
      call elsi_say_setting(e_h,"git_commit",GIT_COMMIT,io_h)
      call elsi_say_setting(e_h,"git_commit_modified",GIT_COMMIT_WAS_MODIFIED,io_h)
      call elsi_say_setting(e_h,"git_message_abbrev",GIT_COMMIT_MSG_ABBREV,io_h)
      call elsi_say_setting(e_h,"source_created_on_hostname",SOURCE_HOSTNAME,io_h)
      call elsi_say_setting(e_h,"source_created_at_datetime",SOURCE_DATETIME,io_h)
      call elsi_say_setting(e_h,"calling_code",e_h%calling_code,io_h)
      call elsi_say_setting(e_h,"calling_code_version",e_h%calling_code_ver,io_h)

      io_h%comma_json = comma_json_save ! Final record, restore comma_json
      call elsi_say_setting(e_h,"uuid",e_h%uuid,io_h)
   else
      call elsi_stop(" Unsupported output format.",e_h,caller)
   endif

end subroutine

!>
!! This routine prints ELSI settings.
!!
subroutine elsi_print_settings(e_h)

   implicit none

   type(elsi_handle), intent(in) :: e_h !< Handle

   character(len=200) :: info_str

   character(len=40), parameter :: caller = "elsi_print_settings"

   select case(e_h%solver)
   case(CHESS_SOLVER)
      call elsi_say(e_h,"  CheSS settings:")

      write(info_str,"('  | Error function decay length ',E10.2)")&
         e_h%chess_erf_decay
      call elsi_say(e_h,info_str)

      write(info_str,"('  | Lower bound of decay length ',E10.2)")&
         e_h%chess_erf_min
      call elsi_say(e_h,info_str)

      write(info_str,"('  | Upper bound of decay length ',E10.2)")&
         e_h%chess_erf_max
      call elsi_say(e_h,info_str)

      write(info_str,"('  | Lower bound of H eigenvalue ',E10.2)")&
         e_h%chess_ev_ham_min
      call elsi_say(e_h,info_str)

      write(info_str,"('  | Upper bound of H eigenvalue ',E10.2)")&
         e_h%chess_ev_ham_max
      call elsi_say(e_h,info_str)

      write(info_str,"('  | Lower bound of S eigenvalue ',E10.2)")&
         e_h%chess_ev_ovlp_min
      call elsi_say(e_h,info_str)

      write(info_str,"('  | Upper bound of S eigenvalue ',E10.2)") &
         e_h%chess_ev_ovlp_max
      call elsi_say(e_h,info_str)
   case(ELPA_SOLVER)
      if(e_h%parallel_mode == MULTI_PROC) then
         call elsi_say(e_h,"  ELPA settings:")

         write(info_str,"('  | ELPA solver ',I10)") e_h%elpa_solver
         call elsi_say(e_h,info_str)
      endif
   case(OMM_SOLVER)
      call elsi_say(e_h,"  libOMM settings:")

      write(info_str,"('  | Number of ELPA steps       ',I10)") e_h%omm_n_elpa
      call elsi_say(e_h,info_str)

      write(info_str,"('  | OMM minimization flavor    ',I10)") e_h%omm_flavor
      call elsi_say(e_h,info_str)

      write(info_str,"('  | OMM minimization tolerance ',E10.2)") e_h%omm_tol
      call elsi_say(e_h,info_str)
   case(PEXSI_SOLVER)
      call elsi_say(e_h,"  PEXSI settings:")

      write(info_str,"('  | Electron temperature       ',E10.2)")&
         e_h%pexsi_options%temperature
      call elsi_say(e_h,info_str)

      write(info_str,"('  | Spectral gap               ',F10.3)")&
         e_h%pexsi_options%gap
      call elsi_say(e_h,info_str)

      write(info_str,"('  | Spectral width             ',F10.3)")&
         e_h%pexsi_options%deltaE
      call elsi_say(e_h,info_str)

      write(info_str,"('  | Number of poles            ',I10)")&
         e_h%pexsi_options%numPole
      call elsi_say(e_h,info_str)

      write(info_str,"('  | Number of mu points        ',I10)")&
         e_h%pexsi_options%nPoints
      call elsi_say(e_h,info_str)

      write(info_str,"('  | Lower bound of mu          ',E10.2)")&
         e_h%pexsi_options%muMin0
      call elsi_say(e_h,info_str)

      write(info_str,"('  | Upper bound of mu          ',E10.2)")&
         e_h%pexsi_options%muMax0
      call elsi_say(e_h,info_str)

      write(info_str,"('  | Inertia counting tolerance ',E10.2)")&
         e_h%pexsi_options%muInertiaTolerance
      call elsi_say(e_h,info_str)

      write(info_str,"('  | MPI tasks for symbolic     ',I10)")&
         e_h%pexsi_options%npSymbFact
      call elsi_say(e_h,info_str)
   case(SIPS_SOLVER)
      call elsi_say(e_h,"  SIPs settings:")

      write(info_str,"('  | Number of ELPA steps ',I10)") e_h%sips_n_elpa
      call elsi_say(e_h,info_str)

      write(info_str,"('  | Slice buffer         ',E10.2)") e_h%sips_buffer
      call elsi_say(e_h,info_str)
   case(DMP_SOLVER)
      call elsi_say(e_h,"  DMP settings:")

      write(info_str,"('  | Purification method              ',I10)")&
         e_h%dmp_method
      call elsi_say(e_h,info_str)

      write(info_str,"('  | Max number of purification steps ',I10)")&
         e_h%dmp_max_iter
      call elsi_say(e_h,info_str)

      write(info_str,"('  | Convergence tolerance            ',E10.2)")&
         e_h%dmp_tol
      call elsi_say(e_h,info_str)
   end select

end subroutine

!>
!! This routine prints out settings for the current (user-indicated) solver.
!!
subroutine elsi_print_solver_settings(e_h,io_h_in)

   implicit none

   type(elsi_handle),         intent(in)           :: e_h
   type(elsi_file_io_handle), intent(in), optional :: io_h_in

   type(elsi_file_io_handle) :: io_h

   character(len=40), parameter :: caller = "elsi_print_solver_settings"

   if(present(io_h_in)) then
      io_h = io_h_in
   else
      io_h = e_h%stdio
   endif

   select case(e_h%solver)
   case(CHESS_SOLVER)
      call elsi_print_chess_settings(e_h,io_h)
   case(DMP_SOLVER)
      call elsi_print_dmp_settings(e_h,io_h)
   case(ELPA_SOLVER)
      call elsi_print_elpa_settings(e_h,io_h)
   case(OMM_SOLVER)
      call elsi_print_omm_settings(e_h,io_h)
   case(PEXSI_SOLVER)
      call elsi_print_pexsi_settings(e_h,io_h)
   case(SIPS_SOLVER)
      call elsi_print_sips_settings(e_h,io_h)
   case default
      call elsi_stop(" Unsupported solver.",e_h,caller)
   end select

end subroutine

!>
!! This routine prints out settings for CheSS.
!!
subroutine elsi_print_chess_settings(e_h,io_h_in)

   implicit none

   type(elsi_handle),         intent(in)           :: e_h
   type(elsi_file_io_handle), intent(in), optional :: io_h_in

   integer(kind=i4)          :: comma_json_save
   type(elsi_file_io_handle) :: io_h
   character(len=200)        :: info_str

   character(len=40), parameter :: caller = "elsi_print_chess_settings"

   if(present(io_h_in)) then
      io_h = io_h_in
   else
      io_h = e_h%stdio
   endif

   comma_json_save = io_h%comma_json
   io_h%comma_json = COMMA_AFTER ! Add commas behind all records before final

   ! Header
   if(io_h%file_format == HUMAN_READ) then
      write(info_str,"(A)") "Solver Settings (CheSS)"
   else
      write(info_str,"(A)") '"solver_settings": {'
   endif

   call elsi_say(e_h,info_str,io_h)

   ! Settings
   call append_string(io_h%prefix,"  ")
   call elsi_say_setting(e_h,"chess_erf_decay",e_h%chess_erf_decay,io_h)
   call elsi_say_setting(e_h,"chess_erf_min",e_h%chess_erf_min,io_h)
   call elsi_say_setting(e_h,"chess_erf_max",e_h%chess_erf_max,io_h)
   call elsi_say_setting(e_h,"chess_ev_ham_min",e_h%chess_ev_ham_min,io_h)
   call elsi_say_setting(e_h,"chess_ev_ham_max",e_h%chess_ev_ham_max,io_h)
   call elsi_say_setting(e_h,"chess_ev_ovlp_min",e_h%chess_ev_ovlp_min,io_h)
   call elsi_say_setting(e_h,"chess_ev_ovlp_max",e_h%chess_ev_ovlp_max,io_h)
   io_h%comma_json = NO_COMMA ! Final record in this scope
   call elsi_say_setting(e_h,"chess_beta",e_h%chess_beta,io_h)
   call truncate_string(io_h%prefix,2)

   ! Footer (only for JSON)
   io_h%comma_json = comma_json_save ! Final record, restore comma_json

   if(io_h%file_format == JSON) then
      if(io_h%comma_json == COMMA_AFTER) then
         write(info_str,"(A)") '},'
      else
         write(info_str,"(A)") '}'
      endif

      call elsi_say(e_h,info_str,io_h)
   endif

end subroutine

!>
!! This routine prints out settings for DMP.
!!
subroutine elsi_print_dmp_settings(e_h,io_h_in)

   implicit none

   type(elsi_handle),         intent(in)           :: e_h
   type(elsi_file_io_handle), intent(in), optional :: io_h_in

   integer(kind=i4)          :: comma_json_save
   type(elsi_file_io_handle) :: io_h
   character(len=200)        :: info_str

   character(len=40), parameter :: caller = "elsi_print_dmp_settings"

   if(present(io_h_in)) then
      io_h = io_h_in
   else
      io_h = e_h%stdio
   endif

   comma_json_save = io_h%comma_json
   io_h%comma_json = COMMA_AFTER ! Add commas behind all records before final

   ! Header
   if(io_h%file_format == HUMAN_READ) then
      write(info_str,"(A)") "Solver Settings (DMP)"
   else
      write(info_str,"(A)") '"solver_settings": {'
   endif

   call elsi_say(e_h,info_str,io_h)

   ! Settings
   call append_string(io_h%prefix,"  ")
   call elsi_say_setting(e_h,"dmp_n_states",e_h%dmp_n_states,io_h)
   call elsi_say_setting(e_h,"dmp_method",e_h%dmp_method,io_h)
   call elsi_say_setting(e_h,"dmp_max_power",e_h%dmp_max_power,io_h)
   call elsi_say_setting(e_h,"dmp_max_iter",e_h%dmp_max_iter,io_h)
   io_h%comma_json = NO_COMMA ! Final record in this scope
   call elsi_say_setting(e_h,"dmp_tol",e_h%dmp_tol,io_h)
   call truncate_string(io_h%prefix,2)

   ! Footer (only for JSON)
   io_h%comma_json = comma_json_save ! Final record, restore comma_json

   if(io_h%file_format == JSON) then
      if(io_h%comma_json == COMMA_AFTER) then
         write(info_str,"(A)") '},'
      else
         write(info_str,"(A)") '}'
      endif

      call elsi_say(e_h,info_str,io_h)
   endif

end subroutine

!>
!! This routine prints out settings for ELPA.
!!
subroutine elsi_print_elpa_settings(e_h,io_h_in)

   implicit none

   type(elsi_handle),         intent(in)           :: e_h
   type(elsi_file_io_handle), intent(in), optional :: io_h_in

   integer(kind=i4)          :: comma_json_save
   type(elsi_file_io_handle) :: io_h
   character(len=200)        :: info_str

   character(len=40), parameter :: caller = "elsi_print_elpa_settings"

   if(present(io_h_in)) then
      io_h = io_h_in
   else
      io_h = e_h%stdio
   endif

   comma_json_save = io_h%comma_json
   io_h%comma_json = COMMA_AFTER ! Add commas behind all records before final

   ! Header
   if(io_h%file_format == HUMAN_READ) then
      write(info_str,"(A)") "Solver Settings (ELPA)"
   else
      write(info_str,"(A)") '"solver_settings": {'
   endif

   call elsi_say(e_h,info_str,io_h)

   ! Settings
   call append_string(io_h%prefix,"  ")
   call elsi_say_setting(e_h,"elpa_solver",e_h%elpa_solver,io_h)
   call elsi_say_setting(e_h,"elpa_n_states",e_h%n_states,io_h)
   io_h%comma_json = NO_COMMA ! Final record in this scope
   call elsi_say_setting(e_h,"elpa_n_single",e_h%elpa_n_single,io_h)
   call truncate_string(io_h%prefix,2)

   ! Footer (only for JSON)
   io_h%comma_json = comma_json_save ! Final record, restore comma_json

   if(io_h%file_format == JSON) then
      if(io_h%comma_json == COMMA_AFTER) then
         write(info_str,"(A)") '},'
      else
         write(info_str,"(A)") '}'
      endif

      call elsi_say(e_h,info_str,io_h)
   endif

end subroutine

!>
!! This routine prints out settings for libOMM.
!!
subroutine elsi_print_omm_settings(e_h,io_h_in)

   implicit none

   type(elsi_handle),         intent(in)           :: e_h
   type(elsi_file_io_handle), intent(in), optional :: io_h_in

   integer(kind=i4)          :: comma_json_save
   type(elsi_file_io_handle) :: io_h
   character(len=200)        :: info_str

   character(len=40), parameter :: caller = "elsi_print_omm_settings"

   if(present(io_h_in)) then
      io_h = io_h_in
   else
      io_h = e_h%stdio
   endif

   comma_json_save = io_h%comma_json
   io_h%comma_json = COMMA_AFTER ! Add commas behind all records before final

   ! Header
   if(io_h%file_format == HUMAN_READ) then
      write(info_str,"(A)") "Solver Settings (libOMM)"
   else
      write(info_str,"(A)") '"solver_settings": {'
   endif

   call elsi_say(e_h,info_str,io_h)

  ! Settings
   call append_string(io_h%prefix,"  ")
   call elsi_say_setting(e_h,"omm_n_states",e_h%omm_n_states,io_h)
   call elsi_say_setting(e_h,"omm_n_elpa",e_h%omm_n_elpa,io_h)
   call elsi_say_setting(e_h,"omm_flavor",e_h%omm_flavor,io_h)
   io_h%comma_json = NO_COMMA ! Final record in this scope
   call elsi_say_setting(e_h,"omm_tol",e_h%omm_tol,io_h)
   call truncate_string(io_h%prefix,2)

   ! Footer (only for JSON)
   io_h%comma_json = comma_json_save ! Final record, restore comma_json

   if(io_h%file_format == JSON) then
      if(io_h%comma_json == COMMA_AFTER) then
         write(info_str,"(A)") '},'
      else
         write(info_str,"(A)") '}'
      endif

      call elsi_say(e_h,info_str,io_h)
   endif

end subroutine

!>
!! This routine prints out settings for PEXSI.
!!
subroutine elsi_print_pexsi_settings(e_h,io_h_in)

   implicit none

   type(elsi_handle),         intent(in)           :: e_h
   type(elsi_file_io_handle), intent(in), optional :: io_h_in

   integer(kind=i4)          :: comma_json_save
   type(elsi_file_io_handle) :: io_h
   character(len=200)        :: info_str

   character(len=40), parameter :: caller = "elsi_print_pexsi_settings"

   if(present(io_h_in)) then
      io_h = io_h_in
   else
      io_h = e_h%stdio
   endif

   comma_json_save = io_h%comma_json
   io_h%comma_json = COMMA_AFTER ! Add commas behind all records before final

   ! Header
   if(io_h%file_format == HUMAN_READ) then
      write(info_str,"(A)") "Solver Settings (PEXSI)"
   else
      write(info_str,"(A)") '"solver_settings": {'
   endif

   call elsi_say(e_h,info_str,io_h)

   ! Settings
   call append_string(io_h%prefix,"  ")
   call elsi_say_setting(e_h,"pexsi_np_per_pole",e_h%pexsi_np_per_pole,io_h)
   call elsi_say_setting(e_h,"pexsi_np_per_point",e_h%pexsi_np_per_point,io_h)
   call elsi_say_setting(e_h,"pexsi_n_prow_pexsi",e_h%pexsi_n_prow,io_h)
   call elsi_say_setting(e_h,"pexsi_n_pcol_pexsi",e_h%pexsi_n_pcol,io_h)
   call elsi_say_setting(e_h,"pexsi_delta_e",e_h%pexsi_options%deltaE,io_h)
   call elsi_say_setting(e_h,"pexsi_gap",e_h%pexsi_options%gap,io_h)
   call elsi_say_setting(e_h,"pexsi_n_pole",e_h%pexsi_options%numPole,io_h)
   call elsi_say_setting(e_h,"pexsi_n_point",e_h%pexsi_options%nPoints,io_h)
   io_h%comma_json = NO_COMMA ! Final record in this scope
   call elsi_say_setting(e_h,"pexsi_np_symbfact",e_h%pexsi_options%npSymbFact,&
           io_h)
   call truncate_string(io_h%prefix,2)

   ! Footer (only for JSON)
   io_h%comma_json = comma_json_save ! Final record, restore comma_json

   if(io_h%file_format == JSON) then
      if(io_h%comma_json == COMMA_AFTER) then
         write(info_str,"(A)") '},'
      else
         write(info_str,"(A)") '}'
      endif

      call elsi_say(e_h,info_str,io_h)
   endif

end subroutine

!>
!! This routine prints out settings for SIPs.
!!
subroutine elsi_print_sips_settings(e_h,io_h_in)

   implicit none

   type(elsi_handle),         intent(in)           :: e_h
   type(elsi_file_io_handle), intent(in), optional :: io_h_in

   integer(kind=i4)          :: comma_json_save
   type(elsi_file_io_handle) :: io_h
   character(len=200)        :: info_str

   character(len=40), parameter :: caller = "elsi_print_sips_settings"

   if(present(io_h_in)) then
      io_h = io_h_in
   else
      io_h = e_h%stdio
   endif

   comma_json_save = io_h%comma_json
   io_h%comma_json = COMMA_AFTER ! Add commas behind all records before final

   ! Header
   if(io_h%file_format == HUMAN_READ) then
      write(info_str,"(A)") "Solver Settings (SIPs)"
   else
      write(info_str,"(A)") '"solver_settings": {'
   endif

   call elsi_say(e_h,info_str,io_h)

   ! Settings
   call append_string(io_h%prefix,"  ")
   call elsi_say_setting(e_h,"sips_n_states",e_h%n_states,io_h)
   call elsi_say_setting(e_h,"sips_n_elpa",e_h%sips_n_elpa,io_h)
   call elsi_say_setting(e_h,"sips_n_slices",e_h%sips_n_slices,io_h)
   call elsi_say_setting(e_h,"sips_np_per_slice",e_h%sips_np_per_slice,io_h)
   io_h%comma_json = NO_COMMA ! Final record in this scope
   call elsi_say_setting(e_h,"sips_buffer",e_h%sips_buffer,io_h)
   call truncate_string(io_h%prefix,2)

   ! Footer (only for JSON)
   io_h%comma_json = comma_json_save ! Final record, restore comma_json

   if(io_h%file_format == JSON) then
      if(io_h%comma_json == COMMA_AFTER) then
         write(info_str,"(A)") '},'
      else
         write(info_str,"(A)") '}'
      endif

      call elsi_say(e_h,info_str,io_h)
   endif

end subroutine

!>
!! This routine prints out settings for the current (user-indicated) solver.
!!
subroutine elsi_print_matrix_format_settings(e_h,io_h_in)

   implicit none

   type(elsi_handle),         intent(in)           :: e_h
   type(elsi_file_io_handle), intent(in), optional :: io_h_in

   type(elsi_file_io_handle) :: io_h

   character(len=40), parameter :: caller = "elsi_print_matrix_format_settings"

   if(present(io_h_in)) then
      io_h = io_h_in
   else
      io_h = e_h%stdio
   endif

   select case(e_h%matrix_format)
   case(BLACS_DENSE)
      call elsi_print_blacs_dense_settings(e_h,io_h)
   case(PEXSI_CSC)
      call elsi_print_pexsi_csc_settings(e_h,io_h)
   case default
      call elsi_stop(" Unsupported matrix storage format.",e_h,caller)
   end select

end subroutine

!>
!! This routine prints out settings for the BLACS_DENSE matrix storage format.
!!
subroutine elsi_print_blacs_dense_settings(e_h,io_h_in)

   implicit none

   type(elsi_handle),         intent(in)           :: e_h
   type(elsi_file_io_handle), intent(in), optional :: io_h_in

   integer(kind=i4)          :: comma_json_save
   type(elsi_file_io_handle) :: io_h
   character(len=200)        :: info_str

   character(len=40), parameter :: caller = "elsi_print_blacs_dense_settings"

   if(present(io_h_in)) then
      io_h = io_h_in
   else
      io_h = e_h%stdio
   endif

   comma_json_save = io_h%comma_json
   io_h%comma_json = COMMA_AFTER ! Add commas behind all records before final

   ! Header
   if(io_h%file_format == HUMAN_READ) then
      write(info_str,"(A)") "Matrix Storage Format Settings (BLACS_DENSE)"
   else
      write(info_str,"(A)") '"matrix_format_settings": {'
   endif

   call elsi_say(e_h,info_str,io_h)

   ! Settings
   call append_string(io_h%prefix,"  ")
   call elsi_say_setting(e_h,"blk_row",e_h%blk_row,io_h)
   call elsi_say_setting(e_h,"blk_col",e_h%blk_col,io_h)
   call elsi_say_setting(e_h,"n_prow",e_h%n_prow,io_h)
   call elsi_say_setting(e_h,"n_pcol",e_h%n_pcol,io_h)
   io_h%comma_json = NO_COMMA ! Final record in this scope
   call elsi_say_setting(e_h,"blacs_ready",e_h%blacs_ready,io_h)
   call truncate_string(io_h%prefix,2)

   ! Footer (only for JSON)
   io_h%comma_json = comma_json_save ! Final record, restore comma_json

   if(io_h%file_format == JSON) then
      if(io_h%comma_json == COMMA_AFTER) then
         write(info_str,"(A,A)") '},'
      else
         write(info_str,"(A,A)") '}'
      endif

      call elsi_say(e_h,info_str,io_h)
   endif

end subroutine

!>
!! This routine prints out settings for the PEXSI_CSC matrix storage format.
!!
subroutine elsi_print_pexsi_csc_settings(e_h,io_h_in)

   implicit none

   type(elsi_handle),         intent(in)           :: e_h
   type(elsi_file_io_handle), intent(in), optional :: io_h_in

   integer(kind=i4)          :: comma_json_save
   type(elsi_file_io_handle) :: io_h
   character(len=200)        :: info_str

   character(len=40), parameter :: caller = "elsi_print_pexsi_csc_settings"

   if(present(io_h_in)) then
      io_h = io_h_in
   else
      io_h = e_h%stdio
   endif

   comma_json_save = io_h%comma_json
   io_h%comma_json = COMMA_AFTER ! Add commas behind all records before final

   ! Header
   if(io_h%file_format == HUMAN_READ) then
      write(info_str,"(A)") "Matrix Storage Format Settings (PESXI_CSC)"
   else
      write(info_str,"(A)") '"matrix_format_settings": {'
   endif

   call elsi_say(e_h,info_str,io_h)

   ! Settings
   call append_string(io_h%prefix,"  ")
   call elsi_say_setting(e_h,"nnz_g",e_h%nnz_g,io_h)
   call elsi_say_setting(e_h,"zero_def",e_h%zero_def,io_h)
   io_h%comma_json = NO_COMMA ! Final record in this scope
   call elsi_say_setting(e_h,"sparsity_ready",e_h%sparsity_ready,io_h)
   call truncate_string(io_h%prefix,2)

   ! Footer (only for JSON)
   io_h%comma_json = comma_json_save ! Final record, restore comma_json

   if(io_h%file_format == JSON) then
      if(io_h%comma_json == COMMA_AFTER) then
         write(info_str,"(A,A)") '},'
      else
         write(info_str,"(A,A)") '}'
      endif

      call elsi_say(e_h,info_str,io_h)
   endif

end subroutine

!>
!! This module procedure prints out ELSI settings in a systematic fashion.
!!
subroutine elsi_say_setting_i4(e_h,label,setting,io_h_in)

   implicit none

   type(elsi_handle),         intent(in)           :: e_h
   character(len=*),          intent(in)           :: label
   integer(kind=i4),          intent(in)           :: setting
   type(elsi_file_io_handle), intent(in), optional :: io_h_in

<<<<<<< HEAD
   character(len=27)         :: label_ljust
   character(len=20)         :: int_string
=======
   character(len=28) :: label_ljust
   character(len=20) :: int_string

>>>>>>> 1b653c33
   type(elsi_file_io_handle) :: io_h

   character(len=40), parameter :: caller = "elsi_say_setting_i4"

   if(present(io_h_in)) then
      io_h = io_h_in
   else
      io_h = e_h%stdio
   endif

   write(int_string,'(I20)') setting

   label_ljust = label ! Store the label string in fixed-length character array

   if(io_h%print_info .and. e_h%myid_all == 0) then
      if(io_h%file_format == HUMAN_READ) then
         if(allocated(io_h%prefix)) then
            write(io_h%print_unit,"(A,A28,A3,I40)") io_h%prefix,label_ljust,&
               " : ",setting
         else
            write(io_h%print_unit,"(A28,A3,I40)") label_ljust," : ",setting
         endif
      elseif(io_h%file_format == JSON) then
         if(io_h%comma_json == COMMA_AFTER) then
            if(allocated(io_h%prefix)) then
               write(io_h%print_unit,"(A)") io_h%prefix // '"' // &
                  trim(adjustl(label_ljust)) // '": ' // &
                  trim(adjustl(int_string)) // ","
            else
               write(io_h%print_unit,"(A)") '"' // &
                  trim(adjustl(label_ljust)) // '": ' // &
                  trim(adjustl(int_string)) // ","
            endif
         else
            if(allocated(io_h%prefix)) then
               write(io_h%print_unit,"(A)") io_h%prefix // '"' // &
                  trim(adjustl(label_ljust)) // '": ' // &
                  trim(adjustl(int_string))
            else
               write(io_h%print_unit,"(A)") '"' // &
                  trim(adjustl(label_ljust)) // '": ' // &
                  trim(adjustl(int_string))
            endif
         endif
      else
         call elsi_stop(" Unsupported output format.",e_h,caller)
      endif
   endif

end subroutine

subroutine elsi_say_setting_r8(e_h,label,setting,io_h_in)

   implicit none

   type(elsi_handle),         intent(in)           :: e_h
   character(len=*),          intent(in)           :: label
   real(kind=r8),             intent(in)           :: setting
   type(elsi_file_io_handle), intent(in), optional :: io_h_in

<<<<<<< HEAD
   character(len=27)         :: label_ljust
   character(len=20)         :: real_string
=======
   character(len=28) :: label_ljust
   character(len=20) :: real_string

>>>>>>> 1b653c33
   type(elsi_file_io_handle) :: io_h

   character(len=40), parameter :: caller = "elsi_say_setting_r8"

   if(present(io_h_in)) then
      io_h = io_h_in
   else
      io_h = e_h%stdio
   endif

   write(real_string,'(E20.8)') setting

   label_ljust = label ! Store the label string in fixed-length character array

   if(io_h%print_info .and. e_h%myid_all == 0) then
      if(io_h%file_format == HUMAN_READ) then
         if(allocated(io_h%prefix)) then
            write(io_h%print_unit,"(A,A28,A3,E40.8)") io_h%prefix,label_ljust,&
               " : ",setting
         else
            write(io_h%print_unit,"(A28,A3,E40.8)") label_ljust," : ",setting
         endif
      elseif(io_h%file_format == JSON) then
         if(io_h%comma_json == COMMA_AFTER) then
            if(allocated(io_h%prefix)) then
               write(io_h%print_unit,"(A)") io_h%prefix // '"' // &
                  trim(adjustl(label_ljust)) // '": ' // &
                  trim(adjustl(real_string)) // ","
            else
               write(io_h%print_unit,"(A)") '"' // &
                  trim(adjustl(label_ljust)) // '": ' // &
                  trim(adjustl(real_string)) // ","
            endif
         else
            if(allocated(io_h%prefix)) then
               write(io_h%print_unit,"(A)") io_h%prefix // '"' // &
                  trim(adjustl(label_ljust)) // '": ' // &
                  trim(adjustl(real_string))
            else
               write(io_h%print_unit,"(A)") '"' // &
                  trim(adjustl(label_ljust)) // '": ' // &
                  trim(adjustl(real_string))
            endif
         endif
      else
         call elsi_stop(" Unsupported output format.",e_h,caller)
      endif
   endif

end subroutine

subroutine elsi_say_setting_log(e_h,label,setting,io_h_in)

   implicit none

   type(elsi_handle),         intent(in)           :: e_h
   character(len=*),          intent(in)           :: label
   logical,                   intent(in)           :: setting
   type(elsi_file_io_handle), intent(in), optional :: io_h_in

<<<<<<< HEAD
   character(len=27)         :: label_ljust
   character(len=20)         :: log_string
=======
   character(len=28) :: label_ljust
   character(len=20) :: log_string

>>>>>>> 1b653c33
   type(elsi_file_io_handle) :: io_h

   character(len=40), parameter :: caller = "elsi_say_setting_log"

   if(present(io_h_in)) then
      io_h = io_h_in
   else
      io_h = e_h%stdio
   endif

   if(io_h%file_format == HUMAN_READ) then
      if(setting) then
         log_string = "                TRUE"
      else
         log_string = "               FALSE" ! TIME PARADOX
      endif
   elseif(io_h%file_format == JSON) then
      ! By convention, JSON strings are lower-case
      if(setting) then
         log_string = "                true"
      else
         log_string = "               false" ! TIME PARADOX
      endif
   else
      call elsi_stop(" Unsupported output format.",e_h,caller)
   endif

   label_ljust = label ! Store the label string in fixed-length character array

   if(io_h%print_info .and. e_h%myid_all == 0) then
      if(io_h%file_format == HUMAN_READ) then
         if(allocated(io_h%prefix)) then
            write(io_h%print_unit,"(A,A28,A3,A40)") io_h%prefix,label_ljust,&
               " : ",log_string
         else
            write(io_h%print_unit,"(A28,A3,A40)") label_ljust," : ",log_string
         endif
      elseif(io_h%file_format == JSON) then
         if(io_h%comma_json == COMMA_AFTER) then
            if(allocated(io_h%prefix)) then
               write(io_h%print_unit,"(A)") io_h%prefix // '"' // &
                  trim(adjustl(label_ljust)) // '": ' // &
                  trim(adjustl(log_string)) // ","
            else
               write(io_h%print_unit,"(A)") '"' // &
                  trim(adjustl(label_ljust)) // '": ' // &
                  trim(adjustl(log_string)) // ","
            endif
         else
            if(allocated(io_h%prefix)) then
               write(io_h%print_unit,"(A)") io_h%prefix // '"' // &
                  trim(adjustl(label_ljust)) // '": ' // &
                  trim(adjustl(log_string))
            else
               write(io_h%print_unit,"(A)") '"' // &
                  trim(adjustl(label_ljust)) // '": ' // &
                  trim(adjustl(log_string))
            endif
         endif
      else
         call elsi_stop(" Unsupported output format.",e_h,caller)
      endif
   endif

end subroutine

subroutine elsi_say_setting_str(e_h,label,setting,io_h_in)

   implicit none

   type(elsi_handle),         intent(in)           :: e_h
   character(len=*),          intent(in)           :: label
   character(len=*),          intent(in)           :: setting
   type(elsi_file_io_handle), intent(in), optional :: io_h_in

<<<<<<< HEAD
   character(len=27)         :: label_ljust
=======
   character(len=28) :: label_ljust

>>>>>>> 1b653c33
   type(elsi_file_io_handle) :: io_h

   character(len=40), parameter :: caller = "elsi_say_setting_str"

   if(present(io_h_in)) then
      io_h = io_h_in
   else
      io_h = e_h%stdio
   endif

   label_ljust = label ! Store the label string in fixed-length character array

   if(io_h%print_info .and. e_h%myid_all == 0) then
      if(io_h%file_format == HUMAN_READ) then
         if(allocated(io_h%prefix)) then
            write(io_h%print_unit,"(A,A28,A3,A40)") io_h%prefix,label_ljust,&
               " : ",setting
         else
            write(io_h%print_unit,"(A28,A3,A40)") label_ljust," : ",setting
         endif
      elseif(io_h%file_format == JSON) then
         if(io_h%comma_json == COMMA_AFTER) then
            if(allocated(io_h%prefix)) then
               write(io_h%print_unit,"(A)") io_h%prefix // '"' // &
                  trim(adjustl(label_ljust)) // '": "' // &
                  trim(adjustl(setting)) // '",'
            else
               write(io_h%print_unit,"(A)") '"' // &
                  trim(adjustl(label_ljust)) // '": "' // &
                  trim(adjustl(setting)) // '",'
            endif
         else
            if(allocated(io_h%prefix)) then
               write(io_h%print_unit,"(A)") io_h%prefix // '"' // &
                  trim(adjustl(label_ljust)) // '": "' // &
                  trim(adjustl(setting)) // '"'
            else
               write(io_h%print_unit,"(A)") '"' // &
                  trim(adjustl(label_ljust)) // '": "' // &
                  trim(adjustl(setting)) // '"'
            endif
         endif
      else
         call elsi_stop(" Unsupported output format.",e_h,caller)
      endif
   endif

end subroutine

!>
!! This routine generates a new (dynamic) string with another string appended to
!! the end. Whitespace is preserved deliberately.
!!
subroutine append_string(l_string,r_string)

   implicit none

   character(len=:), intent(inout), allocatable :: l_string
   character(len=*), intent(in)                 :: r_string

   character(len=:), allocatable :: temp_string

   ! Create a temporary character array holding the new character array
   if(allocated(l_string)) then
      temp_string = l_string // r_string
   else
      temp_string = r_string
   endif

   ! Now deallocate the old character array and replace with the new one
   if(allocated(l_string)) then
      deallocate(l_string)
   endif

   l_string = temp_string

   deallocate(temp_string)

end subroutine

!>
!! This routine generates a new string with the indicated number of characters
!! removed from the end.
!!
subroutine truncate_string(l_string,n_chars_to_remove)

   implicit none

   character(len=:), intent(inout), allocatable :: l_string
   integer(kind=i4), intent(in)                 :: n_chars_to_remove

   integer(kind=i4) :: size_new_string

   character(len=:), allocatable :: temp_string

   ! Find size of new character array
   if(allocated(l_string)) then
      size_new_string = len(l_string)-n_chars_to_remove
   else
      return
   endif

   if(size_new_string < 1) then
      deallocate(l_string)
      return
   endif

   ! Create a temporary character array holding the new character array
   temp_string = l_string(1:size_new_string)

   ! Now deallocate the old character array and replace with the new one
   deallocate(l_string)

   l_string = temp_string

   deallocate(temp_string)

end subroutine

end module ELSI_IO<|MERGE_RESOLUTION|>--- conflicted
+++ resolved
@@ -373,9 +373,9 @@
 
    integer(kind=i4)          :: comma_json_save
    type(elsi_file_io_handle) :: io_h
-   character*200             :: info_str
-
-   character*40, parameter :: caller = "elsi_print_versioning"
+   character(len=200)        :: info_str
+
+   character(len=40), parameter :: caller = "elsi_print_versioning"
 
    if(present(io_h_in)) then
       io_h = io_h_in
@@ -1105,14 +1105,9 @@
    integer(kind=i4),          intent(in)           :: setting
    type(elsi_file_io_handle), intent(in), optional :: io_h_in
 
-<<<<<<< HEAD
-   character(len=27)         :: label_ljust
-   character(len=20)         :: int_string
-=======
    character(len=28) :: label_ljust
    character(len=20) :: int_string
 
->>>>>>> 1b653c33
    type(elsi_file_io_handle) :: io_h
 
    character(len=40), parameter :: caller = "elsi_say_setting_i4"
@@ -1173,14 +1168,9 @@
    real(kind=r8),             intent(in)           :: setting
    type(elsi_file_io_handle), intent(in), optional :: io_h_in
 
-<<<<<<< HEAD
-   character(len=27)         :: label_ljust
-   character(len=20)         :: real_string
-=======
    character(len=28) :: label_ljust
    character(len=20) :: real_string
 
->>>>>>> 1b653c33
    type(elsi_file_io_handle) :: io_h
 
    character(len=40), parameter :: caller = "elsi_say_setting_r8"
@@ -1241,14 +1231,9 @@
    logical,                   intent(in)           :: setting
    type(elsi_file_io_handle), intent(in), optional :: io_h_in
 
-<<<<<<< HEAD
-   character(len=27)         :: label_ljust
-   character(len=20)         :: log_string
-=======
    character(len=28) :: label_ljust
    character(len=20) :: log_string
 
->>>>>>> 1b653c33
    type(elsi_file_io_handle) :: io_h
 
    character(len=40), parameter :: caller = "elsi_say_setting_log"
@@ -1324,12 +1309,8 @@
    character(len=*),          intent(in)           :: setting
    type(elsi_file_io_handle), intent(in), optional :: io_h_in
 
-<<<<<<< HEAD
-   character(len=27)         :: label_ljust
-=======
    character(len=28) :: label_ljust
 
->>>>>>> 1b653c33
    type(elsi_file_io_handle) :: io_h
 
    character(len=40), parameter :: caller = "elsi_say_setting_str"
